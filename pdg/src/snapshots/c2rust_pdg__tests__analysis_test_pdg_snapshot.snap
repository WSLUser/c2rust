--- conflicted
+++ resolved
@@ -161,78 +161,70 @@
 nodes_that_need_write = [3, 2, 1, 0]
 
 g {
-<<<<<<< HEAD
-	n[0]: &_9  _    => _8 @ bb2[13]: fn exercise_allocator; _8 = &raw const (*_9);                              
-	n[1]: copy n[0] => _7 @ bb2[14]: fn exercise_allocator; _7 = move _8 as *const u8 (Pointer(ArrayToPointer));
-	n[2]: copy n[1] => _6 @ bb2[16]: fn exercise_allocator; _6 = move _7 as *const i8 (Misc);                   
-	n[3]: copy n[2] => _1 @ bb0[0]:  fn printf;             _5 = printf(move _6, move _10);                     
-=======
-	n[0]:  copy _     => _8  @ bb2[13]:  fn exercise_allocator;      _8 = &raw const (*_9)                                
-	n[1]:  copy n[0]  => _7  @ bb2[14]:  fn exercise_allocator;      _7 = move _8 as *const u8 (Pointer(ArrayToPointer))  
-	n[2]:  copy n[1]  => _6  @ bb2[16]:  fn exercise_allocator;      _6 = move _7 as *const i8 (Misc)                     
-	n[3]:  copy n[2]  => _1  @ bb0[0]:   fn printf;                  _5 = pointers::printf(move _6, move _10)             
-	n[4]:  copy n[0]  => _30 @ bb11[7]:  fn exercise_allocator;      _30 = &raw const (*_31)                              
-	n[5]:  copy n[4]  => _29 @ bb11[8]:  fn exercise_allocator;      _29 = move _30 as *const u8 (Pointer(ArrayToPointer))
-	n[6]:  copy n[5]  => _28 @ bb11[10]: fn exercise_allocator;      _28 = move _29 as *const i8 (Misc)                   
-	n[7]:  copy n[6]  => _1  @ bb0[0]:   fn printf;                  _27 = pointers::printf(move _28, move _32)           
-	n[8]:  copy n[0]  => _30 @ bb11[7]:  fn exercise_allocator;      _30 = &raw const (*_31)                              
-	n[9]:  copy n[8]  => _29 @ bb11[8]:  fn exercise_allocator;      _29 = move _30 as *const u8 (Pointer(ArrayToPointer))
-	n[10]: copy n[9]  => _28 @ bb11[10]: fn exercise_allocator;      _28 = move _29 as *const i8 (Misc)                   
-	n[11]: copy n[10] => _1  @ bb0[0]:   fn printf;                  _27 = pointers::printf(move _28, move _32)           
-	n[12]: copy n[0]  => _60 @ bb29[7]:  fn exercise_allocator;      _60 = &raw const (*_61)                              
-	n[13]: copy n[12] => _59 @ bb29[8]:  fn exercise_allocator;      _59 = move _60 as *const u8 (Pointer(ArrayToPointer))
-	n[14]: copy n[13] => _58 @ bb29[10]: fn exercise_allocator;      _58 = move _59 as *const i8 (Misc)                   
-	n[15]: copy n[14] => _1  @ bb0[0]:   fn printf;                  _57 = pointers::printf(move _58, move _62)           
-	n[16]: copy n[0]  => _60 @ bb29[7]:  fn exercise_allocator;      _60 = &raw const (*_61)                              
-	n[17]: copy n[16] => _59 @ bb29[8]:  fn exercise_allocator;      _59 = move _60 as *const u8 (Pointer(ArrayToPointer))
-	n[18]: copy n[17] => _58 @ bb29[10]: fn exercise_allocator;      _58 = move _59 as *const i8 (Misc)                   
-	n[19]: copy n[18] => _1  @ bb0[0]:   fn printf;                  _57 = pointers::printf(move _58, move _62)           
-	n[20]: copy n[0]  => _60 @ bb29[7]:  fn exercise_allocator;      _60 = &raw const (*_61)                              
-	n[21]: copy n[20] => _59 @ bb29[8]:  fn exercise_allocator;      _59 = move _60 as *const u8 (Pointer(ArrayToPointer))
-	n[22]: copy n[21] => _58 @ bb29[10]: fn exercise_allocator;      _58 = move _59 as *const i8 (Misc)                   
-	n[23]: copy n[22] => _1  @ bb0[0]:   fn printf;                  _57 = pointers::printf(move _58, move _62)           
-	n[24]: copy n[0]  => _93 @ bb49[7]:  fn exercise_allocator;      _93 = &raw const (*_94)                              
-	n[25]: copy n[24] => _92 @ bb49[8]:  fn exercise_allocator;      _92 = move _93 as *const u8 (Pointer(ArrayToPointer))
-	n[26]: copy n[25] => _91 @ bb49[10]: fn exercise_allocator;      _91 = move _92 as *const i8 (Misc)                   
-	n[27]: copy n[26] => _1  @ bb0[0]:   fn printf;                  _90 = pointers::printf(move _91, move _95)           
-	n[28]: copy n[0]  => _93 @ bb49[7]:  fn exercise_allocator;      _93 = &raw const (*_94)                              
-	n[29]: copy n[28] => _92 @ bb49[8]:  fn exercise_allocator;      _92 = move _93 as *const u8 (Pointer(ArrayToPointer))
-	n[30]: copy n[29] => _91 @ bb49[10]: fn exercise_allocator;      _91 = move _92 as *const i8 (Misc)                   
-	n[31]: copy n[30] => _1  @ bb0[0]:   fn printf;                  _90 = pointers::printf(move _91, move _95)           
-	n[32]: copy n[0]  => _93 @ bb49[7]:  fn exercise_allocator;      _93 = &raw const (*_94)                              
-	n[33]: copy n[32] => _92 @ bb49[8]:  fn exercise_allocator;      _92 = move _93 as *const u8 (Pointer(ArrayToPointer))
-	n[34]: copy n[33] => _91 @ bb49[10]: fn exercise_allocator;      _91 = move _92 as *const i8 (Misc)                   
-	n[35]: copy n[34] => _1  @ bb0[0]:   fn printf;                  _90 = pointers::printf(move _91, move _95)           
-	n[36]: copy n[0]  => _93 @ bb49[7]:  fn exercise_allocator;      _93 = &raw const (*_94)                              
-	n[37]: copy n[36] => _92 @ bb49[8]:  fn exercise_allocator;      _92 = move _93 as *const u8 (Pointer(ArrayToPointer))
-	n[38]: copy n[37] => _91 @ bb49[10]: fn exercise_allocator;      _91 = move _92 as *const i8 (Misc)                   
-	n[39]: copy n[38] => _1  @ bb0[0]:   fn printf;                  _90 = pointers::printf(move _91, move _95)           
-	n[40]: copy n[0]  => _8  @ bb2[13]:  fn simple_analysis;         _8 = &raw const (*_9)                                
-	n[41]: copy n[40] => _7  @ bb2[14]:  fn simple_analysis;         _7 = move _8 as *const u8 (Pointer(ArrayToPointer))  
-	n[42]: copy n[41] => _6  @ bb2[16]:  fn simple_analysis;         _6 = move _7 as *const i8 (Misc)                     
-	n[43]: copy n[42] => _1  @ bb0[0]:   fn printf;                  _5 = pointers::printf(move _6, move _10)             
-	n[44]: copy n[0]  => _5  @ bb0[7]:   fn analysis2_helper;        _5 = &raw const (*_6)                                
-	n[45]: copy n[44] => _4  @ bb0[8]:   fn analysis2_helper;        _4 = move _5 as *const u8 (Pointer(ArrayToPointer))  
-	n[46]: copy n[45] => _3  @ bb0[10]:  fn analysis2_helper;        _3 = move _4 as *const i8 (Misc)                     
-	n[47]: copy n[46] => _1  @ bb0[0]:   fn printf;                  _2 = pointers::printf(move _3, move _7)              
-	n[48]: copy n[0]  => _8  @ bb2[13]:  fn inter_function_analysis; _8 = &raw const (*_9)                                
-	n[49]: copy n[48] => _7  @ bb2[14]:  fn inter_function_analysis; _7 = move _8 as *const u8 (Pointer(ArrayToPointer))  
-	n[50]: copy n[49] => _6  @ bb2[16]:  fn inter_function_analysis; _6 = move _7 as *const i8 (Misc)                     
-	n[51]: copy n[50] => _1  @ bb0[0]:   fn printf;                  _5 = pointers::printf(move _6, move _10)             
-	n[52]: copy n[0]  => _10 @ bb2[20]:  fn invalid;                 _10 = &raw const (*_11)                              
-	n[53]: copy n[52] => _9  @ bb2[21]:  fn invalid;                 _9 = move _10 as *const u8 (Pointer(ArrayToPointer)) 
-	n[54]: copy n[53] => _8  @ bb2[23]:  fn invalid;                 _8 = move _9 as *const i8 (Misc)                     
-	n[55]: copy n[54] => _1  @ bb0[0]:   fn printf;                  _7 = pointers::printf(move _8, move _12)             
-	n[56]: copy n[0]  => _16 @ bb3[11]:  fn invalid;                 _16 = &raw const (*_17)                              
-	n[57]: copy n[56] => _15 @ bb3[12]:  fn invalid;                 _15 = move _16 as *const u8 (Pointer(ArrayToPointer))
-	n[58]: copy n[57] => _14 @ bb3[14]:  fn invalid;                 _14 = move _15 as *const i8 (Misc)                   
-	n[59]: copy n[58] => _1  @ bb0[0]:   fn printf;                  _13 = pointers::printf(move _14, move _18)           
->>>>>>> 144b19a6
-}
-nodes_that_need_write = []
-
-g {
-<<<<<<< HEAD
+	n[0]:  copy _     => _8  @ bb2[13]:  fn exercise_allocator;      _8 = &raw const (*_9);                                
+	n[1]:  copy n[0]  => _7  @ bb2[14]:  fn exercise_allocator;      _7 = move _8 as *const u8 (Pointer(ArrayToPointer));  
+	n[2]:  copy n[1]  => _6  @ bb2[16]:  fn exercise_allocator;      _6 = move _7 as *const i8 (Misc);                     
+	n[3]:  copy n[2]  => _1  @ bb0[0]:   fn printf;                  _5 = printf(move _6, move _10);                       
+	n[4]:  copy n[0]  => _30 @ bb11[7]:  fn exercise_allocator;      _30 = &raw const (*_31);                              
+	n[5]:  copy n[4]  => _29 @ bb11[8]:  fn exercise_allocator;      _29 = move _30 as *const u8 (Pointer(ArrayToPointer));
+	n[6]:  copy n[5]  => _28 @ bb11[10]: fn exercise_allocator;      _28 = move _29 as *const i8 (Misc);                   
+	n[7]:  copy n[6]  => _1  @ bb0[0]:   fn printf;                  _27 = printf(move _28, move _32);                     
+	n[8]:  copy n[0]  => _30 @ bb11[7]:  fn exercise_allocator;      _30 = &raw const (*_31);                              
+	n[9]:  copy n[8]  => _29 @ bb11[8]:  fn exercise_allocator;      _29 = move _30 as *const u8 (Pointer(ArrayToPointer));
+	n[10]: copy n[9]  => _28 @ bb11[10]: fn exercise_allocator;      _28 = move _29 as *const i8 (Misc);                   
+	n[11]: copy n[10] => _1  @ bb0[0]:   fn printf;                  _27 = printf(move _28, move _32);                     
+	n[12]: copy n[0]  => _60 @ bb29[7]:  fn exercise_allocator;      _60 = &raw const (*_61);                              
+	n[13]: copy n[12] => _59 @ bb29[8]:  fn exercise_allocator;      _59 = move _60 as *const u8 (Pointer(ArrayToPointer));
+	n[14]: copy n[13] => _58 @ bb29[10]: fn exercise_allocator;      _58 = move _59 as *const i8 (Misc);                   
+	n[15]: copy n[14] => _1  @ bb0[0]:   fn printf;                  _57 = printf(move _58, move _62);                     
+	n[16]: copy n[0]  => _60 @ bb29[7]:  fn exercise_allocator;      _60 = &raw const (*_61);                              
+	n[17]: copy n[16] => _59 @ bb29[8]:  fn exercise_allocator;      _59 = move _60 as *const u8 (Pointer(ArrayToPointer));
+	n[18]: copy n[17] => _58 @ bb29[10]: fn exercise_allocator;      _58 = move _59 as *const i8 (Misc);                   
+	n[19]: copy n[18] => _1  @ bb0[0]:   fn printf;                  _57 = printf(move _58, move _62);                     
+	n[20]: copy n[0]  => _60 @ bb29[7]:  fn exercise_allocator;      _60 = &raw const (*_61);                              
+	n[21]: copy n[20] => _59 @ bb29[8]:  fn exercise_allocator;      _59 = move _60 as *const u8 (Pointer(ArrayToPointer));
+	n[22]: copy n[21] => _58 @ bb29[10]: fn exercise_allocator;      _58 = move _59 as *const i8 (Misc);                   
+	n[23]: copy n[22] => _1  @ bb0[0]:   fn printf;                  _57 = printf(move _58, move _62);                     
+	n[24]: copy n[0]  => _93 @ bb49[7]:  fn exercise_allocator;      _93 = &raw const (*_94);                              
+	n[25]: copy n[24] => _92 @ bb49[8]:  fn exercise_allocator;      _92 = move _93 as *const u8 (Pointer(ArrayToPointer));
+	n[26]: copy n[25] => _91 @ bb49[10]: fn exercise_allocator;      _91 = move _92 as *const i8 (Misc);                   
+	n[27]: copy n[26] => _1  @ bb0[0]:   fn printf;                  _90 = printf(move _91, move _95);                     
+	n[28]: copy n[0]  => _93 @ bb49[7]:  fn exercise_allocator;      _93 = &raw const (*_94);                              
+	n[29]: copy n[28] => _92 @ bb49[8]:  fn exercise_allocator;      _92 = move _93 as *const u8 (Pointer(ArrayToPointer));
+	n[30]: copy n[29] => _91 @ bb49[10]: fn exercise_allocator;      _91 = move _92 as *const i8 (Misc);                   
+	n[31]: copy n[30] => _1  @ bb0[0]:   fn printf;                  _90 = printf(move _91, move _95);                     
+	n[32]: copy n[0]  => _93 @ bb49[7]:  fn exercise_allocator;      _93 = &raw const (*_94);                              
+	n[33]: copy n[32] => _92 @ bb49[8]:  fn exercise_allocator;      _92 = move _93 as *const u8 (Pointer(ArrayToPointer));
+	n[34]: copy n[33] => _91 @ bb49[10]: fn exercise_allocator;      _91 = move _92 as *const i8 (Misc);                   
+	n[35]: copy n[34] => _1  @ bb0[0]:   fn printf;                  _90 = printf(move _91, move _95);                     
+	n[36]: copy n[0]  => _93 @ bb49[7]:  fn exercise_allocator;      _93 = &raw const (*_94);                              
+	n[37]: copy n[36] => _92 @ bb49[8]:  fn exercise_allocator;      _92 = move _93 as *const u8 (Pointer(ArrayToPointer));
+	n[38]: copy n[37] => _91 @ bb49[10]: fn exercise_allocator;      _91 = move _92 as *const i8 (Misc);                   
+	n[39]: copy n[38] => _1  @ bb0[0]:   fn printf;                  _90 = printf(move _91, move _95);                     
+	n[40]: copy n[0]  => _8  @ bb2[13]:  fn simple_analysis;         _8 = &raw const (*_9);                                
+	n[41]: copy n[40] => _7  @ bb2[14]:  fn simple_analysis;         _7 = move _8 as *const u8 (Pointer(ArrayToPointer));  
+	n[42]: copy n[41] => _6  @ bb2[16]:  fn simple_analysis;         _6 = move _7 as *const i8 (Misc);                     
+	n[43]: copy n[42] => _1  @ bb0[0]:   fn printf;                  _5 = printf(move _6, move _10);                       
+	n[44]: copy n[0]  => _5  @ bb0[7]:   fn analysis2_helper;        _5 = &raw const (*_6);                                
+	n[45]: copy n[44] => _4  @ bb0[8]:   fn analysis2_helper;        _4 = move _5 as *const u8 (Pointer(ArrayToPointer));  
+	n[46]: copy n[45] => _3  @ bb0[10]:  fn analysis2_helper;        _3 = move _4 as *const i8 (Misc);                     
+	n[47]: copy n[46] => _1  @ bb0[0]:   fn printf;                  _2 = printf(move _3, move _7);                        
+	n[48]: copy n[0]  => _8  @ bb2[13]:  fn inter_function_analysis; _8 = &raw const (*_9);                                
+	n[49]: copy n[48] => _7  @ bb2[14]:  fn inter_function_analysis; _7 = move _8 as *const u8 (Pointer(ArrayToPointer));  
+	n[50]: copy n[49] => _6  @ bb2[16]:  fn inter_function_analysis; _6 = move _7 as *const i8 (Misc);                     
+	n[51]: copy n[50] => _1  @ bb0[0]:   fn printf;                  _5 = printf(move _6, move _10);                       
+	n[52]: copy n[0]  => _10 @ bb2[20]:  fn invalid;                 _10 = &raw const (*_11);                              
+	n[53]: copy n[52] => _9  @ bb2[21]:  fn invalid;                 _9 = move _10 as *const u8 (Pointer(ArrayToPointer)); 
+	n[54]: copy n[53] => _8  @ bb2[23]:  fn invalid;                 _8 = move _9 as *const i8 (Misc);                     
+	n[55]: copy n[54] => _1  @ bb0[0]:   fn printf;                  _7 = printf(move _8, move _12);                       
+	n[56]: copy n[0]  => _16 @ bb3[11]:  fn invalid;                 _16 = &raw const (*_17);                              
+	n[57]: copy n[56] => _15 @ bb3[12]:  fn invalid;                 _15 = move _16 as *const u8 (Pointer(ArrayToPointer));
+	n[58]: copy n[57] => _14 @ bb3[14]:  fn invalid;                 _14 = move _15 as *const i8 (Misc);                   
+	n[59]: copy n[58] => _1  @ bb0[0]:   fn printf;                  _13 = printf(move _14, move _18);                     
+}
+nodes_that_need_write = []
+
+g {
 	n[0]:  alloc      _     => _11 @ bb5[2]:   fn exercise_allocator; _11 = realloc(move _12, move _14);               
 	n[1]:  copy       n[0]  => _1  @ bb6[3]:   fn exercise_allocator; _1 = move _11 as *mut pointers::S (Misc);        
 	n[2]:  copy       n[1]  => _19 @ bb6[7]:   fn exercise_allocator; _19 = _1;                                        
@@ -256,42 +248,8 @@
 	n[20]: copy       n[1]  => _4  @ bb0[2]:   fn reallocarray;       _4 = _1;                                         
 	n[21]: copy       n[20] => _1  @ bb1[3]:   fn reallocarray;       _0 = const pointers::REALLOC(move _4, move _5);  
 	n[22]: free       n[19] => _41 @ bb22[2]:  fn exercise_allocator; _41 = reallocarray(move _42, move _44, move _45);
-=======
-	n[0]:  alloc      _     => _11 @ bb5[2]:   fn exercise_allocator; _11 = pointers::realloc(move _12, move _14)                                      
-	n[1]:  copy       n[0]  => _1  @ bb6[3]:   fn exercise_allocator; _1 = move _11 as *mut pointers::S (Misc)                                         
-	n[2]:  copy       n[1]  => _19 @ bb6[7]:   fn exercise_allocator; _19 = _1                                                                         
-	n[3]:  offset[0]  n[2]  => _18 @ bb6[7]:   fn exercise_allocator; _18 = std::ptr::mut_ptr::<impl *mut pointers::S>::offset(move _19, const 0_isize)
-	n[4]:  field.0    n[3]  => _   @ bb7[1]:   fn exercise_allocator; ((*_18).0: i32) = const 10_i32                                                   
-	n[5]:  addr.store n[4]  => _   @ bb7[1]:   fn exercise_allocator; ((*_18).0: i32) = const 10_i32                                                   
-	n[6]:  copy       n[1]  => _21 @ bb7[6]:   fn exercise_allocator; _21 = _1                                                                         
-	n[7]:  offset[1]  n[6]  => _20 @ bb7[6]:   fn exercise_allocator; _20 = std::ptr::mut_ptr::<impl *mut pointers::S>::offset(move _21, const 1_isize)
-	n[8]:  field.0    n[7]  => _   @ bb8[1]:   fn exercise_allocator; ((*_20).0: i32) = const 11_i32                                                   
-	n[9]:  addr.store n[8]  => _   @ bb8[1]:   fn exercise_allocator; ((*_20).0: i32) = const 11_i32                                                   
-	n[10]: copy       n[1]  => _34 @ bb11[15]: fn exercise_allocator; _34 = _1                                                                         
-	n[11]: offset[0]  n[10] => _33 @ bb11[20]: fn exercise_allocator; _33 = std::ptr::mut_ptr::<impl *mut pointers::S>::offset(move _34, move _35)     
-	n[12]: field.0    n[11] => _32 @ bb13[2]:  fn exercise_allocator; _32 = ((*_33).0: i32)                                                            
-	n[13]: addr.load  n[12] => _   @ bb13[2]:  fn exercise_allocator; _32 = ((*_33).0: i32)                                                            
-	n[14]: copy       n[1]  => _34 @ bb11[15]: fn exercise_allocator; _34 = _1                                                                         
-	n[15]: offset[1]  n[14] => _33 @ bb11[20]: fn exercise_allocator; _33 = std::ptr::mut_ptr::<impl *mut pointers::S>::offset(move _34, move _35)     
-	n[16]: field.0    n[15] => _32 @ bb13[2]:  fn exercise_allocator; _32 = ((*_33).0: i32)                                                            
-	n[17]: addr.load  n[16] => _   @ bb13[2]:  fn exercise_allocator; _32 = ((*_33).0: i32)                                                            
-	n[18]: copy       n[1]  => _43 @ bb21[7]:  fn exercise_allocator; _43 = _1                                                                         
-	n[19]: copy       n[18] => _42 @ bb21[8]:  fn exercise_allocator; _42 = move _43 as *mut libc::c_void (Misc)                                       
-	n[20]: copy       n[1]  => _4  @ bb0[2]:   fn reallocarray;       _4 = _1                                                                          
-	n[21]: copy       n[20] => _1  @ bb1[3]:   fn reallocarray;       _0 = const pointers::REALLOC(move _4, move _5)                                   
-	n[22]: free       n[19] => _41 @ bb22[2]:  fn exercise_allocator; _41 = pointers::reallocarray(move _42, move _44, move _45)                       
->>>>>>> 144b19a6
 }
 nodes_that_need_write = [9, 8, 7, 6, 5, 4, 3, 2, 1, 0]
-
-g {
-<<<<<<< HEAD
-	n[0]: &_31 _    => _30 @ bb11[7]:  fn exercise_allocator; _30 = &raw const (*_31);                              
-	n[1]: copy n[0] => _29 @ bb11[8]:  fn exercise_allocator; _29 = move _30 as *const u8 (Pointer(ArrayToPointer));
-	n[2]: copy n[1] => _28 @ bb11[10]: fn exercise_allocator; _28 = move _29 as *const i8 (Misc);                   
-	n[3]: copy n[2] => _1  @ bb0[0]:   fn printf;             _27 = printf(move _28, move _32);                     
-}
-nodes_that_need_write = []
 
 g {
 	n[0]:  alloc      _     => _41 @ bb22[2]:  fn exercise_allocator; _41 = reallocarray(move _42, move _44, move _45);
@@ -323,48 +281,8 @@
 	n[26]: copy       n[1]  => _73 @ bb39[7]:  fn exercise_allocator; _73 = _1;                                        
 	n[27]: copy       n[26] => _72 @ bb39[8]:  fn exercise_allocator; _72 = move _73 as *mut libc::c_void (Misc);      
 	n[28]: free       n[27] => _71 @ bb39[9]:  fn exercise_allocator; _71 = free(move _72);                            
-=======
-	n[0]:  alloc      _     => _41 @ bb22[2]:  fn exercise_allocator; _41 = pointers::reallocarray(move _42, move _44, move _45)                       
-	n[1]:  copy       n[0]  => _1  @ bb23[4]:  fn exercise_allocator; _1 = move _41 as *mut pointers::S (Misc)                                         
-	n[2]:  copy       n[1]  => _48 @ bb23[8]:  fn exercise_allocator; _48 = _1                                                                         
-	n[3]:  offset[0]  n[2]  => _47 @ bb23[8]:  fn exercise_allocator; _47 = std::ptr::mut_ptr::<impl *mut pointers::S>::offset(move _48, const 0_isize)
-	n[4]:  field.0    n[3]  => _   @ bb24[1]:  fn exercise_allocator; ((*_47).0: i32) = const 10_i32                                                   
-	n[5]:  addr.store n[4]  => _   @ bb24[1]:  fn exercise_allocator; ((*_47).0: i32) = const 10_i32                                                   
-	n[6]:  copy       n[1]  => _50 @ bb24[6]:  fn exercise_allocator; _50 = _1                                                                         
-	n[7]:  offset[1]  n[6]  => _49 @ bb24[6]:  fn exercise_allocator; _49 = std::ptr::mut_ptr::<impl *mut pointers::S>::offset(move _50, const 1_isize)
-	n[8]:  field.0    n[7]  => _   @ bb25[1]:  fn exercise_allocator; ((*_49).0: i32) = const 11_i32                                                   
-	n[9]:  addr.store n[8]  => _   @ bb25[1]:  fn exercise_allocator; ((*_49).0: i32) = const 11_i32                                                   
-	n[10]: copy       n[1]  => _52 @ bb25[6]:  fn exercise_allocator; _52 = _1                                                                         
-	n[11]: offset[2]  n[10] => _51 @ bb25[6]:  fn exercise_allocator; _51 = std::ptr::mut_ptr::<impl *mut pointers::S>::offset(move _52, const 2_isize)
-	n[12]: field.0    n[11] => _   @ bb26[1]:  fn exercise_allocator; ((*_51).0: i32) = const 12_i32                                                   
-	n[13]: addr.store n[12] => _   @ bb26[1]:  fn exercise_allocator; ((*_51).0: i32) = const 12_i32                                                   
-	n[14]: copy       n[1]  => _64 @ bb29[15]: fn exercise_allocator; _64 = _1                                                                         
-	n[15]: offset[0]  n[14] => _63 @ bb29[20]: fn exercise_allocator; _63 = std::ptr::mut_ptr::<impl *mut pointers::S>::offset(move _64, move _65)     
-	n[16]: field.0    n[15] => _62 @ bb31[2]:  fn exercise_allocator; _62 = ((*_63).0: i32)                                                            
-	n[17]: addr.load  n[16] => _   @ bb31[2]:  fn exercise_allocator; _62 = ((*_63).0: i32)                                                            
-	n[18]: copy       n[1]  => _64 @ bb29[15]: fn exercise_allocator; _64 = _1                                                                         
-	n[19]: offset[1]  n[18] => _63 @ bb29[20]: fn exercise_allocator; _63 = std::ptr::mut_ptr::<impl *mut pointers::S>::offset(move _64, move _65)     
-	n[20]: field.0    n[19] => _62 @ bb31[2]:  fn exercise_allocator; _62 = ((*_63).0: i32)                                                            
-	n[21]: addr.load  n[20] => _   @ bb31[2]:  fn exercise_allocator; _62 = ((*_63).0: i32)                                                            
-	n[22]: copy       n[1]  => _64 @ bb29[15]: fn exercise_allocator; _64 = _1                                                                         
-	n[23]: offset[2]  n[22] => _63 @ bb29[20]: fn exercise_allocator; _63 = std::ptr::mut_ptr::<impl *mut pointers::S>::offset(move _64, move _65)     
-	n[24]: field.0    n[23] => _62 @ bb31[2]:  fn exercise_allocator; _62 = ((*_63).0: i32)                                                            
-	n[25]: addr.load  n[24] => _   @ bb31[2]:  fn exercise_allocator; _62 = ((*_63).0: i32)                                                            
-	n[26]: copy       n[1]  => _73 @ bb39[7]:  fn exercise_allocator; _73 = _1                                                                         
-	n[27]: copy       n[26] => _72 @ bb39[8]:  fn exercise_allocator; _72 = move _73 as *mut libc::c_void (Misc)                                       
-	n[28]: free       n[27] => _71 @ bb39[9]:  fn exercise_allocator; _71 = pointers::free(move _72)                                                   
->>>>>>> 144b19a6
 }
 nodes_that_need_write = [13, 12, 11, 10, 9, 8, 7, 6, 5, 4, 3, 2, 1, 0]
-
-g {
-<<<<<<< HEAD
-	n[0]: &_61 _    => _60 @ bb29[7]:  fn exercise_allocator; _60 = &raw const (*_61);                              
-	n[1]: copy n[0] => _59 @ bb29[8]:  fn exercise_allocator; _59 = move _60 as *const u8 (Pointer(ArrayToPointer));
-	n[2]: copy n[1] => _58 @ bb29[10]: fn exercise_allocator; _58 = move _59 as *const i8 (Misc);                   
-	n[3]: copy n[2] => _1  @ bb0[0]:   fn printf;             _57 = printf(move _58, move _62);                     
-}
-nodes_that_need_write = []
 
 g {
 	n[0]:  alloc      _     => _74  @ bb41[2]:  fn exercise_allocator; _74 = calloc(move _75, move _76);            
@@ -404,56 +322,8 @@
 	n[34]: copy       n[1]  => _106 @ bb59[7]:  fn exercise_allocator; _106 = _1;                                   
 	n[35]: copy       n[34] => _105 @ bb59[8]:  fn exercise_allocator; _105 = move _106 as *mut libc::c_void (Misc);
 	n[36]: free       n[35] => _104 @ bb59[9]:  fn exercise_allocator; _104 = free(move _105);                      
-=======
-	n[0]:  alloc      _     => _74  @ bb41[2]:  fn exercise_allocator; _74 = pointers::calloc(move _75, move _76)                                       
-	n[1]:  copy       n[0]  => _1   @ bb42[3]:  fn exercise_allocator; _1 = move _74 as *mut pointers::S (Misc)                                         
-	n[2]:  copy       n[1]  => _79  @ bb42[7]:  fn exercise_allocator; _79 = _1                                                                         
-	n[3]:  offset[0]  n[2]  => _78  @ bb42[7]:  fn exercise_allocator; _78 = std::ptr::mut_ptr::<impl *mut pointers::S>::offset(move _79, const 0_isize)
-	n[4]:  field.0    n[3]  => _    @ bb43[1]:  fn exercise_allocator; ((*_78).0: i32) = const 10_i32                                                   
-	n[5]:  addr.store n[4]  => _    @ bb43[1]:  fn exercise_allocator; ((*_78).0: i32) = const 10_i32                                                   
-	n[6]:  copy       n[1]  => _81  @ bb43[6]:  fn exercise_allocator; _81 = _1                                                                         
-	n[7]:  offset[1]  n[6]  => _80  @ bb43[6]:  fn exercise_allocator; _80 = std::ptr::mut_ptr::<impl *mut pointers::S>::offset(move _81, const 1_isize)
-	n[8]:  field.0    n[7]  => _    @ bb44[1]:  fn exercise_allocator; ((*_80).0: i32) = const 11_i32                                                   
-	n[9]:  addr.store n[8]  => _    @ bb44[1]:  fn exercise_allocator; ((*_80).0: i32) = const 11_i32                                                   
-	n[10]: copy       n[1]  => _83  @ bb44[6]:  fn exercise_allocator; _83 = _1                                                                         
-	n[11]: offset[2]  n[10] => _82  @ bb44[6]:  fn exercise_allocator; _82 = std::ptr::mut_ptr::<impl *mut pointers::S>::offset(move _83, const 2_isize)
-	n[12]: field.0    n[11] => _    @ bb45[1]:  fn exercise_allocator; ((*_82).0: i32) = const 12_i32                                                   
-	n[13]: addr.store n[12] => _    @ bb45[1]:  fn exercise_allocator; ((*_82).0: i32) = const 12_i32                                                   
-	n[14]: copy       n[1]  => _85  @ bb45[6]:  fn exercise_allocator; _85 = _1                                                                         
-	n[15]: offset[3]  n[14] => _84  @ bb45[6]:  fn exercise_allocator; _84 = std::ptr::mut_ptr::<impl *mut pointers::S>::offset(move _85, const 3_isize)
-	n[16]: field.0    n[15] => _    @ bb46[1]:  fn exercise_allocator; ((*_84).0: i32) = const 13_i32                                                   
-	n[17]: addr.store n[16] => _    @ bb46[1]:  fn exercise_allocator; ((*_84).0: i32) = const 13_i32                                                   
-	n[18]: copy       n[1]  => _97  @ bb49[15]: fn exercise_allocator; _97 = _1                                                                         
-	n[19]: offset[0]  n[18] => _96  @ bb49[20]: fn exercise_allocator; _96 = std::ptr::mut_ptr::<impl *mut pointers::S>::offset(move _97, move _98)     
-	n[20]: field.0    n[19] => _95  @ bb51[2]:  fn exercise_allocator; _95 = ((*_96).0: i32)                                                            
-	n[21]: addr.load  n[20] => _    @ bb51[2]:  fn exercise_allocator; _95 = ((*_96).0: i32)                                                            
-	n[22]: copy       n[1]  => _97  @ bb49[15]: fn exercise_allocator; _97 = _1                                                                         
-	n[23]: offset[1]  n[22] => _96  @ bb49[20]: fn exercise_allocator; _96 = std::ptr::mut_ptr::<impl *mut pointers::S>::offset(move _97, move _98)     
-	n[24]: field.0    n[23] => _95  @ bb51[2]:  fn exercise_allocator; _95 = ((*_96).0: i32)                                                            
-	n[25]: addr.load  n[24] => _    @ bb51[2]:  fn exercise_allocator; _95 = ((*_96).0: i32)                                                            
-	n[26]: copy       n[1]  => _97  @ bb49[15]: fn exercise_allocator; _97 = _1                                                                         
-	n[27]: offset[2]  n[26] => _96  @ bb49[20]: fn exercise_allocator; _96 = std::ptr::mut_ptr::<impl *mut pointers::S>::offset(move _97, move _98)     
-	n[28]: field.0    n[27] => _95  @ bb51[2]:  fn exercise_allocator; _95 = ((*_96).0: i32)                                                            
-	n[29]: addr.load  n[28] => _    @ bb51[2]:  fn exercise_allocator; _95 = ((*_96).0: i32)                                                            
-	n[30]: copy       n[1]  => _97  @ bb49[15]: fn exercise_allocator; _97 = _1                                                                         
-	n[31]: offset[3]  n[30] => _96  @ bb49[20]: fn exercise_allocator; _96 = std::ptr::mut_ptr::<impl *mut pointers::S>::offset(move _97, move _98)     
-	n[32]: field.0    n[31] => _95  @ bb51[2]:  fn exercise_allocator; _95 = ((*_96).0: i32)                                                            
-	n[33]: addr.load  n[32] => _    @ bb51[2]:  fn exercise_allocator; _95 = ((*_96).0: i32)                                                            
-	n[34]: copy       n[1]  => _106 @ bb59[7]:  fn exercise_allocator; _106 = _1                                                                        
-	n[35]: copy       n[34] => _105 @ bb59[8]:  fn exercise_allocator; _105 = move _106 as *mut libc::c_void (Misc)                                     
-	n[36]: free       n[35] => _104 @ bb59[9]:  fn exercise_allocator; _104 = pointers::free(move _105)                                                 
->>>>>>> 144b19a6
 }
 nodes_that_need_write = [17, 16, 15, 14, 13, 12, 11, 10, 9, 8, 7, 6, 5, 4, 3, 2, 1, 0]
-
-g {
-<<<<<<< HEAD
-	n[0]: &_94 _    => _93 @ bb49[7]:  fn exercise_allocator; _93 = &raw const (*_94);                              
-	n[1]: copy n[0] => _92 @ bb49[8]:  fn exercise_allocator; _92 = move _93 as *const u8 (Pointer(ArrayToPointer));
-	n[2]: copy n[1] => _91 @ bb49[10]: fn exercise_allocator; _91 = move _92 as *const i8 (Misc);                   
-	n[3]: copy n[2] => _1  @ bb0[0]:   fn printf;             _90 = printf(move _91, move _95);                     
-}
-nodes_that_need_write = []
 
 g {
 	n[0]: alloc      _    => _2  @ bb1[2]:  fn simple_analysis; _2 = malloc(move _3);                      
@@ -465,28 +335,8 @@
 	n[6]: copy       n[1] => _13 @ bb3[8]:  fn simple_analysis; _13 = _1;                                  
 	n[7]: copy       n[6] => _12 @ bb3[9]:  fn simple_analysis; _12 = move _13 as *mut libc::c_void (Misc);
 	n[8]: free       n[7] => _11 @ bb3[10]: fn simple_analysis; _11 = free(move _12);                      
-=======
-	n[0]: alloc      _    => _2  @ bb1[2]:  fn simple_analysis; _2 = pointers::malloc(move _3)            
-	n[1]: copy       n[0] => _1  @ bb2[2]:  fn simple_analysis; _1 = move _2 as *mut pointers::S (Misc)   
-	n[2]: field.0    n[1] => _   @ bb2[5]:  fn simple_analysis; ((*_1).0: i32) = const 10_i32             
-	n[3]: addr.store n[2] => _   @ bb2[5]:  fn simple_analysis; ((*_1).0: i32) = const 10_i32             
-	n[4]: field.0    n[1] => _10 @ bb2[18]: fn simple_analysis; _10 = ((*_1).0: i32)                      
-	n[5]: addr.load  n[4] => _   @ bb2[18]: fn simple_analysis; _10 = ((*_1).0: i32)                      
-	n[6]: copy       n[1] => _13 @ bb3[8]:  fn simple_analysis; _13 = _1                                  
-	n[7]: copy       n[6] => _12 @ bb3[9]:  fn simple_analysis; _12 = move _13 as *mut libc::c_void (Misc)
-	n[8]: free       n[7] => _11 @ bb3[10]: fn simple_analysis; _11 = pointers::free(move _12)            
->>>>>>> 144b19a6
 }
 nodes_that_need_write = [3, 2, 1, 0]
-
-g {
-<<<<<<< HEAD
-	n[0]: &_9  _    => _8 @ bb2[13]: fn simple_analysis; _8 = &raw const (*_9);                              
-	n[1]: copy n[0] => _7 @ bb2[14]: fn simple_analysis; _7 = move _8 as *const u8 (Pointer(ArrayToPointer));
-	n[2]: copy n[1] => _6 @ bb2[16]: fn simple_analysis; _6 = move _7 as *const i8 (Misc);                   
-	n[3]: copy n[2] => _1 @ bb0[0]:  fn printf;          _5 = printf(move _6, move _10);                     
-}
-nodes_that_need_write = []
 
 g {
 	n[0]:  alloc      _    => _2 @ bb1[2]:  fn analysis2;        _2 = malloc(move _3);                    
@@ -500,30 +350,8 @@
 	n[8]:  copy       n[5] => _9 @ bb3[6]:  fn analysis2;        _9 = _1;                                 
 	n[9]:  copy       n[8] => _8 @ bb3[7]:  fn analysis2;        _8 = move _9 as *mut libc::c_void (Misc);
 	n[10]: free       n[9] => _7 @ bb3[8]:  fn analysis2;        _7 = free(move _8);                      
-=======
-	n[0]:  alloc      _    => _2 @ bb1[2]:  fn analysis2;        _2 = pointers::malloc(move _3)          
-	n[1]:  copy       n[0] => _1 @ bb2[2]:  fn analysis2;        _1 = move _2 as *mut pointers::S (Misc) 
-	n[2]:  field.0    n[1] => _  @ bb2[5]:  fn analysis2;        ((*_1).0: i32) = const 10_i32           
-	n[3]:  addr.store n[2] => _  @ bb2[5]:  fn analysis2;        ((*_1).0: i32) = const 10_i32           
-	n[4]:  copy       n[1] => _6 @ bb2[9]:  fn analysis2;        _6 = _1                                 
-	n[5]:  copy       n[4] => _1 @ bb0[0]:  fn analysis2_helper; _5 = pointers::analysis2_helper(move _6)
-	n[6]:  field.0    n[5] => _7 @ bb0[12]: fn analysis2_helper; _7 = ((*_1).0: i32)                     
-	n[7]:  addr.load  n[6] => _  @ bb0[12]: fn analysis2_helper; _7 = ((*_1).0: i32)                     
-	n[8]:  copy       n[5] => _9 @ bb3[6]:  fn analysis2;        _9 = _1                                 
-	n[9]:  copy       n[8] => _8 @ bb3[7]:  fn analysis2;        _8 = move _9 as *mut libc::c_void (Misc)
-	n[10]: free       n[9] => _7 @ bb3[8]:  fn analysis2;        _7 = pointers::free(move _8)            
->>>>>>> 144b19a6
 }
 nodes_that_need_write = [3, 2, 1, 0]
-
-g {
-<<<<<<< HEAD
-	n[0]: &_6  _    => _5 @ bb0[7]:  fn analysis2_helper; _5 = &raw const (*_6);                              
-	n[1]: copy n[0] => _4 @ bb0[8]:  fn analysis2_helper; _4 = move _5 as *const u8 (Pointer(ArrayToPointer));
-	n[2]: copy n[1] => _3 @ bb0[10]: fn analysis2_helper; _3 = move _4 as *const i8 (Misc);                   
-	n[3]: copy n[2] => _1 @ bb0[0]:  fn printf;           _2 = printf(move _3, move _7);                      
-}
-nodes_that_need_write = []
 
 g {
 	n[0]: alloc      _    => _0  @ bb0[2]:  fn malloc_wrapper;          _0 = malloc(move _3);                      
@@ -536,39 +364,13 @@
 	n[7]: copy       n[2] => _13 @ bb3[8]:  fn inter_function_analysis; _13 = _1;                                  
 	n[8]: copy       n[7] => _12 @ bb3[9]:  fn inter_function_analysis; _12 = move _13 as *mut libc::c_void (Misc);
 	n[9]: free       n[8] => _11 @ bb3[10]: fn inter_function_analysis; _11 = free(move _12);                      
-=======
-	n[0]: alloc      _    => _0  @ bb0[2]:  fn malloc_wrapper;          _0 = pointers::malloc(move _3)            
-	n[1]: copy       n[0] => _2  @ bb2[0]:  fn inter_function_analysis; _2 = pointers::malloc_wrapper(move _3)    
-	n[2]: copy       n[1] => _1  @ bb2[2]:  fn inter_function_analysis; _1 = move _2 as *mut pointers::S (Misc)   
-	n[3]: field.0    n[2] => _   @ bb2[5]:  fn inter_function_analysis; ((*_1).0: i32) = const 11_i32             
-	n[4]: addr.store n[3] => _   @ bb2[5]:  fn inter_function_analysis; ((*_1).0: i32) = const 11_i32             
-	n[5]: field.0    n[2] => _10 @ bb2[18]: fn inter_function_analysis; _10 = ((*_1).0: i32)                      
-	n[6]: addr.load  n[5] => _   @ bb2[18]: fn inter_function_analysis; _10 = ((*_1).0: i32)                      
-	n[7]: copy       n[2] => _13 @ bb3[8]:  fn inter_function_analysis; _13 = _1                                  
-	n[8]: copy       n[7] => _12 @ bb3[9]:  fn inter_function_analysis; _12 = move _13 as *mut libc::c_void (Misc)
-	n[9]: free       n[8] => _11 @ bb3[10]: fn inter_function_analysis; _11 = pointers::free(move _12)            
->>>>>>> 144b19a6
 }
 nodes_that_need_write = [4, 3, 2, 1, 0]
-
-g {
-<<<<<<< HEAD
-	n[0]: &_9  _    => _8 @ bb2[13]: fn inter_function_analysis; _8 = &raw const (*_9);                              
-	n[1]: copy n[0] => _7 @ bb2[14]: fn inter_function_analysis; _7 = move _8 as *const u8 (Pointer(ArrayToPointer));
-	n[2]: copy n[1] => _6 @ bb2[16]: fn inter_function_analysis; _6 = move _7 as *const i8 (Misc);                   
-	n[3]: copy n[2] => _1 @ bb0[0]:  fn printf;                  _5 = printf(move _6, move _10);                     
-}
-nodes_that_need_write = []
 
 g {
 	n[0]: alloc       _    => _2   @ bb1[2]: fn no_owner; _2 = malloc(move _3);                      
 	n[1]: value.store n[0] => _5.* @ bb2[4]: fn no_owner; (*_5) = move _2 as *mut pointers::S (Misc);
 	n[2]: addr.store  n[1] => _    @ bb2[3]: fn no_owner; (*_5) = move _2 as *mut pointers::S (Misc);
-=======
-	n[0]: alloc       _    => _2   @ bb1[2]: fn no_owner; _2 = pointers::malloc(move _3)            
-	n[1]: value.store n[0] => _5.* @ bb2[4]: fn no_owner; (*_5) = move _2 as *mut pointers::S (Misc)
-	n[2]: addr.store  n[1] => _    @ bb2[3]: fn no_owner; (*_5) = move _2 as *mut pointers::S (Misc)
->>>>>>> 144b19a6
 }
 nodes_that_need_write = [2, 1, 0]
 
@@ -612,27 +414,7 @@
 nodes_that_need_write = [0]
 
 g {
-<<<<<<< HEAD
-	n[0]: &_11 _    => _10 @ bb2[20]: fn invalid; _10 = &raw const (*_11);                             
-	n[1]: copy n[0] => _9  @ bb2[21]: fn invalid; _9 = move _10 as *const u8 (Pointer(ArrayToPointer));
-	n[2]: copy n[1] => _8  @ bb2[23]: fn invalid; _8 = move _9 as *const i8 (Misc);                    
-	n[3]: copy n[2] => _1  @ bb0[0]:  fn printf;  _7 = printf(move _8, move _12);                      
-}
-nodes_that_need_write = []
-
-g {
-	n[0]: &_17 _    => _16 @ bb3[11]: fn invalid; _16 = &raw const (*_17);                              
-	n[1]: copy n[0] => _15 @ bb3[12]: fn invalid; _15 = move _16 as *const u8 (Pointer(ArrayToPointer));
-	n[2]: copy n[1] => _14 @ bb3[14]: fn invalid; _14 = move _15 as *const i8 (Misc);                   
-	n[3]: copy n[2] => _1  @ bb0[0]:  fn printf;  _13 = printf(move _14, move _18);                     
-}
-nodes_that_need_write = []
-
-g {
 	n[0]: field.0 _ => _18 @ bb3[18]: fn invalid; _18 = ((*(*_19)).0: i32);
-=======
-	n[0]: field.0 _ => _18 @ bb3[18]: fn invalid; _18 = ((*(*_19)).0: i32)
->>>>>>> 144b19a6
 }
 nodes_that_need_write = []
 
@@ -647,17 +429,8 @@
 nodes_that_need_write = [0]
 
 g {
-<<<<<<< HEAD
-	n[0]: &_1 _ => _4 @ bb0[8]: fn testing; _4 = &mut _1;
-}
-nodes_that_need_write = []
-
-g {
-	n[0]: &_4 _ => _3 @ bb0[10]: fn testing; _3 = &raw mut (*_4);
-=======
-	n[0]: &_1  _    => _4 @ bb0[8]:  fn testing; _4 = &mut _1       
-	n[1]: copy n[0] => _3 @ bb0[10]: fn testing; _3 = &raw mut (*_4)
->>>>>>> 144b19a6
+	n[0]: &_1  _    => _4 @ bb0[8]:  fn testing; _4 = &mut _1;       
+	n[1]: copy n[0] => _3 @ bb0[10]: fn testing; _3 = &raw mut (*_4);
 }
 nodes_that_need_write = []
 
@@ -668,19 +441,9 @@
 nodes_that_need_write = [1, 0]
 
 g {
-<<<<<<< HEAD
-	n[0]: &_1 _ => _7 @ bb0[16]: fn testing; _7 = &mut _1;
-}
-nodes_that_need_write = []
-
-g {
-	n[0]: &_7         _    => _6   @ bb0[18]: fn testing; _6 = &raw mut (*_7);
-	n[1]: value.store n[0] => _5.* @ bb0[19]: fn testing; (*_5) = move _6;    
-=======
-	n[0]: &_1         _    => _7   @ bb0[16]: fn testing; _7 = &mut _1       
-	n[1]: copy        n[0] => _6   @ bb0[18]: fn testing; _6 = &raw mut (*_7)
-	n[2]: value.store n[1] => _5.* @ bb0[19]: fn testing; (*_5) = move _6    
->>>>>>> 144b19a6
+	n[0]: &_1         _    => _7   @ bb0[16]: fn testing; _7 = &mut _1;       
+	n[1]: copy        n[0] => _6   @ bb0[18]: fn testing; _6 = &raw mut (*_7);
+	n[2]: value.store n[1] => _5.* @ bb0[19]: fn testing; (*_5) = move _6;    
 }
 nodes_that_need_write = []
 
@@ -765,29 +528,17 @@
 nodes_that_need_write = [3, 2, 1, 0]
 
 g {
-<<<<<<< HEAD
-	n[0]: &_11 _ => _10 @ bb4[14]: fn lighttpd_test; _10 = &mut _11;
-}
-nodes_that_need_write = []
-
-g {
-	n[0]: &_10      _    => _14 @ bb4[18]: fn lighttpd_test;       _14 = &raw mut (*_10);                           
-	n[1]: copy      n[0] => _1  @ bb0[0]:  fn connection_accepted; _13 = connection_accepted(move _14, const 0_i32);
-	n[2]: field.0   n[1] => _10 @ bb2[10]: fn connection_accepted; _10 = ((*_1).0: *mut pointers::fdevents);        
-	n[3]: addr.load n[2] => _   @ bb2[10]: fn connection_accepted; _10 = ((*_1).0: *mut pointers::fdevents);        
-=======
-	n[0]:  &_11      _    => _10 @ bb4[14]: fn lighttpd_test;       _10 = &mut _11                                            
-	n[1]:  copy      n[0] => _14 @ bb4[18]: fn lighttpd_test;       _14 = &raw mut (*_10)                                     
-	n[2]:  copy      n[1] => _1  @ bb0[0]:  fn connection_accepted; _13 = pointers::connection_accepted(move _14, const 0_i32)
-	n[3]:  field.0   n[2] => _10 @ bb2[10]: fn connection_accepted; _10 = ((*_1).0: *mut pointers::fdevents)                  
-	n[4]:  addr.load n[3] => _   @ bb2[10]: fn connection_accepted; _10 = ((*_1).0: *mut pointers::fdevents)                  
-	n[5]:  copy      n[0] => _16 @ bb5[5]:  fn lighttpd_test;       _16 = &raw mut (*_10)                                     
-	n[6]:  copy      n[5] => _1  @ bb0[0]:  fn connection_close;    _15 = pointers::connection_close(move _16, move _17)      
-	n[7]:  field.0   n[6] => _4  @ bb0[2]:  fn connection_close;    _4 = ((*_1).0: *mut pointers::fdevents)                   
-	n[8]:  addr.load n[7] => _   @ bb0[2]:  fn connection_close;    _4 = ((*_1).0: *mut pointers::fdevents)                   
-	n[9]:  field.0   n[6] => _7  @ bb1[5]:  fn connection_close;    _7 = ((*_1).0: *mut pointers::fdevents)                   
-	n[10]: addr.load n[9] => _   @ bb1[5]:  fn connection_close;    _7 = ((*_1).0: *mut pointers::fdevents)                   
->>>>>>> 144b19a6
+	n[0]:  &_11      _    => _10 @ bb4[14]: fn lighttpd_test;       _10 = &mut _11;                                  
+	n[1]:  copy      n[0] => _14 @ bb4[18]: fn lighttpd_test;       _14 = &raw mut (*_10);                           
+	n[2]:  copy      n[1] => _1  @ bb0[0]:  fn connection_accepted; _13 = connection_accepted(move _14, const 0_i32);
+	n[3]:  field.0   n[2] => _10 @ bb2[10]: fn connection_accepted; _10 = ((*_1).0: *mut pointers::fdevents);        
+	n[4]:  addr.load n[3] => _   @ bb2[10]: fn connection_accepted; _10 = ((*_1).0: *mut pointers::fdevents);        
+	n[5]:  copy      n[0] => _16 @ bb5[5]:  fn lighttpd_test;       _16 = &raw mut (*_10);                           
+	n[6]:  copy      n[5] => _1  @ bb0[0]:  fn connection_close;    _15 = connection_close(move _16, move _17);      
+	n[7]:  field.0   n[6] => _4  @ bb0[2]:  fn connection_close;    _4 = ((*_1).0: *mut pointers::fdevents);         
+	n[8]:  addr.load n[7] => _   @ bb0[2]:  fn connection_close;    _4 = ((*_1).0: *mut pointers::fdevents);         
+	n[9]:  field.0   n[6] => _7  @ bb1[5]:  fn connection_close;    _7 = ((*_1).0: *mut pointers::fdevents);         
+	n[10]: addr.load n[9] => _   @ bb1[5]:  fn connection_close;    _7 = ((*_1).0: *mut pointers::fdevents);         
 }
 nodes_that_need_write = []
 
@@ -858,25 +609,9 @@
 nodes_that_need_write = [17, 16, 15, 14, 13, 12, 11, 10, 9, 8, 7]
 
 g {
-<<<<<<< HEAD
-	n[0]: &_10      _    => _16 @ bb5[5]: fn lighttpd_test;    _16 = &raw mut (*_10);                     
-	n[1]: copy      n[0] => _1  @ bb0[0]: fn connection_close; _15 = connection_close(move _16, move _17);
-	n[2]: field.0   n[1] => _4  @ bb0[2]: fn connection_close; _4 = ((*_1).0: *mut pointers::fdevents);   
-	n[3]: addr.load n[2] => _   @ bb0[2]: fn connection_close; _4 = ((*_1).0: *mut pointers::fdevents);   
-	n[4]: field.0   n[1] => _7  @ bb1[5]: fn connection_close; _7 = ((*_1).0: *mut pointers::fdevents);   
-	n[5]: addr.load n[4] => _   @ bb1[5]: fn connection_close; _7 = ((*_1).0: *mut pointers::fdevents);   
-}
-nodes_that_need_write = []
-
-g {
 	n[0]: alloc _    => _1 @ bb1[2]: fn test_malloc_free; _1 = malloc(move _2);
 	n[1]: copy  n[0] => _5 @ bb2[5]: fn test_malloc_free; _5 = _1;             
 	n[2]: free  n[1] => _4 @ bb2[5]: fn test_malloc_free; _4 = free(move _5);  
-=======
-	n[0]: alloc _    => _1 @ bb1[2]: fn test_malloc_free; _1 = pointers::malloc(move _2)
-	n[1]: copy  n[0] => _5 @ bb2[5]: fn test_malloc_free; _5 = _1                       
-	n[2]: free  n[1] => _4 @ bb2[5]: fn test_malloc_free; _4 = pointers::free(move _5)  
->>>>>>> 144b19a6
 }
 nodes_that_need_write = []
 
@@ -923,37 +658,19 @@
 nodes_that_need_write = []
 
 g {
-<<<<<<< HEAD
 	n[0]: &_1  _    => _2 @ bb0[5]:  fn test_shared_ref; _2 = &_1;                    
 	n[1]: copy n[0] => _3 @ bb0[8]:  fn test_shared_ref; _3 = _2;                     
 	n[2]: copy n[1] => _5 @ bb0[12]: fn test_shared_ref; _5 = &(*_3);                 
 	n[3]: copy n[2] => _1 @ bb0[0]:  fn shared_ref_foo;  _4 = shared_ref_foo(move _5);
 	n[4]: copy n[3] => _0 @ bb0[1]:  fn shared_ref_foo;  _0 = _1;                     
 	n[5]: copy n[4] => _4 @ bb1[0]:  fn test_shared_ref; _4 = shared_ref_foo(move _5);
-=======
-	n[0]: &_1  _    => _2 @ bb0[5]:  fn test_shared_ref; _2 = &_1                              
-	n[1]: copy n[0] => _3 @ bb0[8]:  fn test_shared_ref; _3 = _2                               
-	n[2]: copy n[1] => _5 @ bb0[12]: fn test_shared_ref; _5 = &(*_3)                           
-	n[3]: copy n[2] => _1 @ bb0[0]:  fn shared_ref_foo;  _4 = pointers::shared_ref_foo(move _5)
-	n[4]: copy n[3] => _0 @ bb0[1]:  fn shared_ref_foo;  _0 = _1                               
-	n[5]: copy n[4] => _4 @ bb1[0]:  fn test_shared_ref; _4 = pointers::shared_ref_foo(move _5)
-	n[6]: copy n[0] => _6 @ bb1[4]:  fn test_shared_ref; _6 = &raw const (*_4)                 
->>>>>>> 144b19a6
-}
-nodes_that_need_write = []
-
-g {
-<<<<<<< HEAD
-	n[0]: &_1 _ => _4 @ bb0[8]: fn test_unique_ref; _4 = &mut _1;
-}
-nodes_that_need_write = []
-
-g {
-	n[0]: &_4 _ => _3 @ bb0[10]: fn test_unique_ref; _3 = &raw mut (*_4);
-=======
-	n[0]: &_1  _    => _4 @ bb0[8]:  fn test_unique_ref; _4 = &mut _1       
-	n[1]: copy n[0] => _3 @ bb0[10]: fn test_unique_ref; _3 = &raw mut (*_4)
->>>>>>> 144b19a6
+	n[6]: copy n[0] => _6 @ bb1[4]:  fn test_shared_ref; _6 = &raw const (*_4);       
+}
+nodes_that_need_write = []
+
+g {
+	n[0]: &_1  _    => _4 @ bb0[8]:  fn test_unique_ref; _4 = &mut _1;       
+	n[1]: copy n[0] => _3 @ bb0[10]: fn test_unique_ref; _3 = &raw mut (*_4);
 }
 nodes_that_need_write = []
 
@@ -964,19 +681,9 @@
 nodes_that_need_write = [1, 0]
 
 g {
-<<<<<<< HEAD
-	n[0]: &_1 _ => _7 @ bb0[16]: fn test_unique_ref; _7 = &mut _1;
-}
-nodes_that_need_write = []
-
-g {
-	n[0]: &_7         _    => _6   @ bb0[18]: fn test_unique_ref; _6 = &raw mut (*_7);
-	n[1]: value.store n[0] => _5.* @ bb0[19]: fn test_unique_ref; (*_5) = move _6;    
-=======
-	n[0]: &_1         _    => _7   @ bb0[16]: fn test_unique_ref; _7 = &mut _1       
-	n[1]: copy        n[0] => _6   @ bb0[18]: fn test_unique_ref; _6 = &raw mut (*_7)
-	n[2]: value.store n[1] => _5.* @ bb0[19]: fn test_unique_ref; (*_5) = move _6    
->>>>>>> 144b19a6
+	n[0]: &_1         _    => _7   @ bb0[16]: fn test_unique_ref; _7 = &mut _1;       
+	n[1]: copy        n[0] => _6   @ bb0[18]: fn test_unique_ref; _6 = &raw mut (*_7);
+	n[2]: value.store n[1] => _5.* @ bb0[19]: fn test_unique_ref; (*_5) = move _6;    
 }
 nodes_that_need_write = []
 
@@ -1178,172 +885,84 @@
 nodes_that_need_write = [2, 0]
 
 g {
-<<<<<<< HEAD
-	n[0]: &_35 _    => _34 @ bb30[4]:  fn main_0; _34 = &mut _35;                            
-	n[1]: copy n[0] => _40 @ bb30[12]: fn main_0; _40 = &(*_34);                             
-	n[2]: copy n[1] => _39 @ bb30[13]: fn main_0; _39 = move _40 as &[i32] (Pointer(Unsize));
-	n[3]: copy n[2] => _1  @ bb0[0]:   fn len;    _38 = len(move _39);                       
-}
-nodes_that_need_write = []
-
-g {
-	n[0]:  &_34       _     => _42 @ bb31[6]:  fn main_0;         _42 = &raw mut (*_34);                               
-	n[1]:  copy       n[0]  => _41 @ bb31[7]:  fn main_0;         _41 = move _42 as *mut i32 (Pointer(ArrayToPointer));
-	n[2]:  copy       n[1]  => _2  @ bb0[0]:   fn insertion_sort; _36 = insertion_sort(move _37, move _41);            
-	n[3]:  copy       n[2]  => _10 @ bb3[4]:   fn insertion_sort; _10 = _2;                                            
-	n[4]:  offset[1]  n[3]  => _9  @ bb3[9]:   fn insertion_sort; _9 = offset(move _10, move _11);                     
-	n[5]:  addr.load  n[4]  => _   @ bb5[2]:   fn insertion_sort; _8 = (*_9);                                          
-	n[6]:  copy       n[2]  => _22 @ bb9[5]:   fn insertion_sort; _22 = _2;                                            
-	n[7]:  offset[0]  n[6]  => _21 @ bb11[5]:  fn insertion_sort; _21 = offset(move _22, move _23);                    
-	n[8]:  addr.load  n[7]  => _   @ bb12[2]:  fn insertion_sort; _20 = (*_21);                                        
-	n[9]:  copy       n[2]  => _47 @ bb24[8]:  fn insertion_sort; _47 = _2;                                            
-	n[10]: offset[1]  n[9]  => _46 @ bb24[13]: fn insertion_sort; _46 = offset(move _47, move _48);                    
-	n[11]: addr.store n[10] => _   @ bb25[2]:  fn insertion_sort; (*_46) = move _45;                                   
-	n[12]: copy       n[2]  => _10 @ bb3[4]:   fn insertion_sort; _10 = _2;                                            
-	n[13]: offset[2]  n[12] => _9  @ bb3[9]:   fn insertion_sort; _9 = offset(move _10, move _11);                     
-	n[14]: addr.load  n[13] => _   @ bb5[2]:   fn insertion_sort; _8 = (*_9);                                          
-	n[15]: copy       n[2]  => _22 @ bb9[5]:   fn insertion_sort; _22 = _2;                                            
-	n[16]: offset[1]  n[15] => _21 @ bb11[5]:  fn insertion_sort; _21 = offset(move _22, move _23);                    
-	n[17]: addr.load  n[16] => _   @ bb12[2]:  fn insertion_sort; _20 = (*_21);                                        
-	n[18]: copy       n[2]  => _31 @ bb13[4]:  fn insertion_sort; _31 = _2;                                            
-	n[19]: offset[1]  n[18] => _30 @ bb15[5]:  fn insertion_sort; _30 = offset(move _31, move _32);                    
-	n[20]: addr.load  n[19] => _   @ bb16[2]:  fn insertion_sort; _29 = (*_30);                                        
-	n[21]: copy       n[2]  => _38 @ bb16[6]:  fn insertion_sort; _38 = _2;                                            
-	n[22]: offset[2]  n[21] => _37 @ bb16[11]: fn insertion_sort; _37 = offset(move _38, move _39);                    
-	n[23]: addr.store n[22] => _   @ bb17[2]:  fn insertion_sort; (*_37) = move _29;                                   
-	n[24]: copy       n[2]  => _22 @ bb9[5]:   fn insertion_sort; _22 = _2;                                            
-	n[25]: offset[0]  n[24] => _21 @ bb11[5]:  fn insertion_sort; _21 = offset(move _22, move _23);                    
-	n[26]: addr.load  n[25] => _   @ bb12[2]:  fn insertion_sort; _20 = (*_21);                                        
-	n[27]: copy       n[2]  => _47 @ bb24[8]:  fn insertion_sort; _47 = _2;                                            
-	n[28]: offset[1]  n[27] => _46 @ bb24[13]: fn insertion_sort; _46 = offset(move _47, move _48);                    
-	n[29]: addr.store n[28] => _   @ bb25[2]:  fn insertion_sort; (*_46) = move _45;                                   
-	n[30]: copy       n[2]  => _10 @ bb3[4]:   fn insertion_sort; _10 = _2;                                            
-	n[31]: offset[3]  n[30] => _9  @ bb3[9]:   fn insertion_sort; _9 = offset(move _10, move _11);                     
-	n[32]: addr.load  n[31] => _   @ bb5[2]:   fn insertion_sort; _8 = (*_9);                                          
-	n[33]: copy       n[2]  => _22 @ bb9[5]:   fn insertion_sort; _22 = _2;                                            
-	n[34]: offset[2]  n[33] => _21 @ bb11[5]:  fn insertion_sort; _21 = offset(move _22, move _23);                    
-	n[35]: addr.load  n[34] => _   @ bb12[2]:  fn insertion_sort; _20 = (*_21);                                        
-	n[36]: copy       n[2]  => _31 @ bb13[4]:  fn insertion_sort; _31 = _2;                                            
-	n[37]: offset[2]  n[36] => _30 @ bb15[5]:  fn insertion_sort; _30 = offset(move _31, move _32);                    
-	n[38]: addr.load  n[37] => _   @ bb16[2]:  fn insertion_sort; _29 = (*_30);                                        
-	n[39]: copy       n[2]  => _38 @ bb16[6]:  fn insertion_sort; _38 = _2;                                            
-	n[40]: offset[3]  n[39] => _37 @ bb16[11]: fn insertion_sort; _37 = offset(move _38, move _39);                    
-	n[41]: addr.store n[40] => _   @ bb17[2]:  fn insertion_sort; (*_37) = move _29;                                   
-	n[42]: copy       n[2]  => _22 @ bb9[5]:   fn insertion_sort; _22 = _2;                                            
-	n[43]: offset[1]  n[42] => _21 @ bb11[5]:  fn insertion_sort; _21 = offset(move _22, move _23);                    
-	n[44]: addr.load  n[43] => _   @ bb12[2]:  fn insertion_sort; _20 = (*_21);                                        
-	n[45]: copy       n[2]  => _31 @ bb13[4]:  fn insertion_sort; _31 = _2;                                            
-	n[46]: offset[1]  n[45] => _30 @ bb15[5]:  fn insertion_sort; _30 = offset(move _31, move _32);                    
-	n[47]: addr.load  n[46] => _   @ bb16[2]:  fn insertion_sort; _29 = (*_30);                                        
-	n[48]: copy       n[2]  => _38 @ bb16[6]:  fn insertion_sort; _38 = _2;                                            
-	n[49]: offset[2]  n[48] => _37 @ bb16[11]: fn insertion_sort; _37 = offset(move _38, move _39);                    
-	n[50]: addr.store n[49] => _   @ bb17[2]:  fn insertion_sort; (*_37) = move _29;                                   
-	n[51]: copy       n[2]  => _22 @ bb9[5]:   fn insertion_sort; _22 = _2;                                            
-	n[52]: offset[0]  n[51] => _21 @ bb11[5]:  fn insertion_sort; _21 = offset(move _22, move _23);                    
-	n[53]: addr.load  n[52] => _   @ bb12[2]:  fn insertion_sort; _20 = (*_21);                                        
-	n[54]: copy       n[2]  => _31 @ bb13[4]:  fn insertion_sort; _31 = _2;                                            
-	n[55]: offset[0]  n[54] => _30 @ bb15[5]:  fn insertion_sort; _30 = offset(move _31, move _32);                    
-	n[56]: addr.load  n[55] => _   @ bb16[2]:  fn insertion_sort; _29 = (*_30);                                        
-	n[57]: copy       n[2]  => _38 @ bb16[6]:  fn insertion_sort; _38 = _2;                                            
-	n[58]: offset[1]  n[57] => _37 @ bb16[11]: fn insertion_sort; _37 = offset(move _38, move _39);                    
-	n[59]: addr.store n[58] => _   @ bb17[2]:  fn insertion_sort; (*_37) = move _29;                                   
-	n[60]: copy       n[2]  => _47 @ bb24[8]:  fn insertion_sort; _47 = _2;                                            
-	n[61]: offset[0]  n[60] => _46 @ bb24[13]: fn insertion_sort; _46 = offset(move _47, move _48);                    
-	n[62]: addr.store n[61] => _   @ bb25[2]:  fn insertion_sort; (*_46) = move _45;                                   
-	n[63]: copy       n[2]  => _10 @ bb3[4]:   fn insertion_sort; _10 = _2;                                            
-	n[64]: offset[4]  n[63] => _9  @ bb3[9]:   fn insertion_sort; _9 = offset(move _10, move _11);                     
-	n[65]: addr.load  n[64] => _   @ bb5[2]:   fn insertion_sort; _8 = (*_9);                                          
-	n[66]: copy       n[2]  => _22 @ bb9[5]:   fn insertion_sort; _22 = _2;                                            
-	n[67]: offset[3]  n[66] => _21 @ bb11[5]:  fn insertion_sort; _21 = offset(move _22, move _23);                    
-	n[68]: addr.load  n[67] => _   @ bb12[2]:  fn insertion_sort; _20 = (*_21);                                        
-	n[69]: copy       n[2]  => _47 @ bb24[8]:  fn insertion_sort; _47 = _2;                                            
-	n[70]: offset[4]  n[69] => _46 @ bb24[13]: fn insertion_sort; _46 = offset(move _47, move _48);                    
-	n[71]: addr.store n[70] => _   @ bb25[2]:  fn insertion_sort; (*_46) = move _45;                                   
-}
-nodes_that_need_write = [71, 70, 69, 62, 61, 60, 59, 58, 57, 50, 49, 48, 41, 40, 39, 29, 28, 27, 23, 22, 21, 11, 10, 9, 2, 1, 0]
-
-num_graphs = 91
-num_nodes = 633
-=======
-	n[0]:  &_35       _     => _34 @ bb30[4]:  fn main_0;         _34 = &mut _35                                                      
-	n[1]:  copy       n[0]  => _40 @ bb30[12]: fn main_0;         _40 = &(*_34)                                                       
-	n[2]:  copy       n[1]  => _39 @ bb30[13]: fn main_0;         _39 = move _40 as &[i32] (Pointer(Unsize))                          
-	n[3]:  copy       n[2]  => _1  @ bb0[0]:   fn len;            _38 = core::slice::<impl [i32]>::len(move _39)                      
-	n[4]:  copy       n[0]  => _42 @ bb31[6]:  fn main_0;         _42 = &raw mut (*_34)                                               
-	n[5]:  copy       n[4]  => _41 @ bb31[7]:  fn main_0;         _41 = move _42 as *mut i32 (Pointer(ArrayToPointer))                
-	n[6]:  copy       n[5]  => _2  @ bb0[0]:   fn insertion_sort; _36 = pointers::insertion_sort(move _37, move _41)                  
-	n[7]:  copy       n[6]  => _10 @ bb3[4]:   fn insertion_sort; _10 = _2                                                            
-	n[8]:  offset[1]  n[7]  => _9  @ bb3[9]:   fn insertion_sort; _9 = std::ptr::mut_ptr::<impl *mut i32>::offset(move _10, move _11) 
-	n[9]:  addr.load  n[8]  => _   @ bb5[2]:   fn insertion_sort; _8 = (*_9)                                                          
-	n[10]: copy       n[6]  => _22 @ bb9[5]:   fn insertion_sort; _22 = _2                                                            
-	n[11]: offset[0]  n[10] => _21 @ bb11[5]:  fn insertion_sort; _21 = std::ptr::mut_ptr::<impl *mut i32>::offset(move _22, move _23)
-	n[12]: addr.load  n[11] => _   @ bb12[2]:  fn insertion_sort; _20 = (*_21)                                                        
-	n[13]: copy       n[6]  => _47 @ bb24[8]:  fn insertion_sort; _47 = _2                                                            
-	n[14]: offset[1]  n[13] => _46 @ bb24[13]: fn insertion_sort; _46 = std::ptr::mut_ptr::<impl *mut i32>::offset(move _47, move _48)
-	n[15]: addr.store n[14] => _   @ bb25[2]:  fn insertion_sort; (*_46) = move _45                                                   
-	n[16]: copy       n[6]  => _10 @ bb3[4]:   fn insertion_sort; _10 = _2                                                            
-	n[17]: offset[2]  n[16] => _9  @ bb3[9]:   fn insertion_sort; _9 = std::ptr::mut_ptr::<impl *mut i32>::offset(move _10, move _11) 
-	n[18]: addr.load  n[17] => _   @ bb5[2]:   fn insertion_sort; _8 = (*_9)                                                          
-	n[19]: copy       n[6]  => _22 @ bb9[5]:   fn insertion_sort; _22 = _2                                                            
-	n[20]: offset[1]  n[19] => _21 @ bb11[5]:  fn insertion_sort; _21 = std::ptr::mut_ptr::<impl *mut i32>::offset(move _22, move _23)
-	n[21]: addr.load  n[20] => _   @ bb12[2]:  fn insertion_sort; _20 = (*_21)                                                        
-	n[22]: copy       n[6]  => _31 @ bb13[4]:  fn insertion_sort; _31 = _2                                                            
-	n[23]: offset[1]  n[22] => _30 @ bb15[5]:  fn insertion_sort; _30 = std::ptr::mut_ptr::<impl *mut i32>::offset(move _31, move _32)
-	n[24]: addr.load  n[23] => _   @ bb16[2]:  fn insertion_sort; _29 = (*_30)                                                        
-	n[25]: copy       n[6]  => _38 @ bb16[6]:  fn insertion_sort; _38 = _2                                                            
-	n[26]: offset[2]  n[25] => _37 @ bb16[11]: fn insertion_sort; _37 = std::ptr::mut_ptr::<impl *mut i32>::offset(move _38, move _39)
-	n[27]: addr.store n[26] => _   @ bb17[2]:  fn insertion_sort; (*_37) = move _29                                                   
-	n[28]: copy       n[6]  => _22 @ bb9[5]:   fn insertion_sort; _22 = _2                                                            
-	n[29]: offset[0]  n[28] => _21 @ bb11[5]:  fn insertion_sort; _21 = std::ptr::mut_ptr::<impl *mut i32>::offset(move _22, move _23)
-	n[30]: addr.load  n[29] => _   @ bb12[2]:  fn insertion_sort; _20 = (*_21)                                                        
-	n[31]: copy       n[6]  => _47 @ bb24[8]:  fn insertion_sort; _47 = _2                                                            
-	n[32]: offset[1]  n[31] => _46 @ bb24[13]: fn insertion_sort; _46 = std::ptr::mut_ptr::<impl *mut i32>::offset(move _47, move _48)
-	n[33]: addr.store n[32] => _   @ bb25[2]:  fn insertion_sort; (*_46) = move _45                                                   
-	n[34]: copy       n[6]  => _10 @ bb3[4]:   fn insertion_sort; _10 = _2                                                            
-	n[35]: offset[3]  n[34] => _9  @ bb3[9]:   fn insertion_sort; _9 = std::ptr::mut_ptr::<impl *mut i32>::offset(move _10, move _11) 
-	n[36]: addr.load  n[35] => _   @ bb5[2]:   fn insertion_sort; _8 = (*_9)                                                          
-	n[37]: copy       n[6]  => _22 @ bb9[5]:   fn insertion_sort; _22 = _2                                                            
-	n[38]: offset[2]  n[37] => _21 @ bb11[5]:  fn insertion_sort; _21 = std::ptr::mut_ptr::<impl *mut i32>::offset(move _22, move _23)
-	n[39]: addr.load  n[38] => _   @ bb12[2]:  fn insertion_sort; _20 = (*_21)                                                        
-	n[40]: copy       n[6]  => _31 @ bb13[4]:  fn insertion_sort; _31 = _2                                                            
-	n[41]: offset[2]  n[40] => _30 @ bb15[5]:  fn insertion_sort; _30 = std::ptr::mut_ptr::<impl *mut i32>::offset(move _31, move _32)
-	n[42]: addr.load  n[41] => _   @ bb16[2]:  fn insertion_sort; _29 = (*_30)                                                        
-	n[43]: copy       n[6]  => _38 @ bb16[6]:  fn insertion_sort; _38 = _2                                                            
-	n[44]: offset[3]  n[43] => _37 @ bb16[11]: fn insertion_sort; _37 = std::ptr::mut_ptr::<impl *mut i32>::offset(move _38, move _39)
-	n[45]: addr.store n[44] => _   @ bb17[2]:  fn insertion_sort; (*_37) = move _29                                                   
-	n[46]: copy       n[6]  => _22 @ bb9[5]:   fn insertion_sort; _22 = _2                                                            
-	n[47]: offset[1]  n[46] => _21 @ bb11[5]:  fn insertion_sort; _21 = std::ptr::mut_ptr::<impl *mut i32>::offset(move _22, move _23)
-	n[48]: addr.load  n[47] => _   @ bb12[2]:  fn insertion_sort; _20 = (*_21)                                                        
-	n[49]: copy       n[6]  => _31 @ bb13[4]:  fn insertion_sort; _31 = _2                                                            
-	n[50]: offset[1]  n[49] => _30 @ bb15[5]:  fn insertion_sort; _30 = std::ptr::mut_ptr::<impl *mut i32>::offset(move _31, move _32)
-	n[51]: addr.load  n[50] => _   @ bb16[2]:  fn insertion_sort; _29 = (*_30)                                                        
-	n[52]: copy       n[6]  => _38 @ bb16[6]:  fn insertion_sort; _38 = _2                                                            
-	n[53]: offset[2]  n[52] => _37 @ bb16[11]: fn insertion_sort; _37 = std::ptr::mut_ptr::<impl *mut i32>::offset(move _38, move _39)
-	n[54]: addr.store n[53] => _   @ bb17[2]:  fn insertion_sort; (*_37) = move _29                                                   
-	n[55]: copy       n[6]  => _22 @ bb9[5]:   fn insertion_sort; _22 = _2                                                            
-	n[56]: offset[0]  n[55] => _21 @ bb11[5]:  fn insertion_sort; _21 = std::ptr::mut_ptr::<impl *mut i32>::offset(move _22, move _23)
-	n[57]: addr.load  n[56] => _   @ bb12[2]:  fn insertion_sort; _20 = (*_21)                                                        
-	n[58]: copy       n[6]  => _31 @ bb13[4]:  fn insertion_sort; _31 = _2                                                            
-	n[59]: offset[0]  n[58] => _30 @ bb15[5]:  fn insertion_sort; _30 = std::ptr::mut_ptr::<impl *mut i32>::offset(move _31, move _32)
-	n[60]: addr.load  n[59] => _   @ bb16[2]:  fn insertion_sort; _29 = (*_30)                                                        
-	n[61]: copy       n[6]  => _38 @ bb16[6]:  fn insertion_sort; _38 = _2                                                            
-	n[62]: offset[1]  n[61] => _37 @ bb16[11]: fn insertion_sort; _37 = std::ptr::mut_ptr::<impl *mut i32>::offset(move _38, move _39)
-	n[63]: addr.store n[62] => _   @ bb17[2]:  fn insertion_sort; (*_37) = move _29                                                   
-	n[64]: copy       n[6]  => _47 @ bb24[8]:  fn insertion_sort; _47 = _2                                                            
-	n[65]: offset[0]  n[64] => _46 @ bb24[13]: fn insertion_sort; _46 = std::ptr::mut_ptr::<impl *mut i32>::offset(move _47, move _48)
-	n[66]: addr.store n[65] => _   @ bb25[2]:  fn insertion_sort; (*_46) = move _45                                                   
-	n[67]: copy       n[6]  => _10 @ bb3[4]:   fn insertion_sort; _10 = _2                                                            
-	n[68]: offset[4]  n[67] => _9  @ bb3[9]:   fn insertion_sort; _9 = std::ptr::mut_ptr::<impl *mut i32>::offset(move _10, move _11) 
-	n[69]: addr.load  n[68] => _   @ bb5[2]:   fn insertion_sort; _8 = (*_9)                                                          
-	n[70]: copy       n[6]  => _22 @ bb9[5]:   fn insertion_sort; _22 = _2                                                            
-	n[71]: offset[3]  n[70] => _21 @ bb11[5]:  fn insertion_sort; _21 = std::ptr::mut_ptr::<impl *mut i32>::offset(move _22, move _23)
-	n[72]: addr.load  n[71] => _   @ bb12[2]:  fn insertion_sort; _20 = (*_21)                                                        
-	n[73]: copy       n[6]  => _47 @ bb24[8]:  fn insertion_sort; _47 = _2                                                            
-	n[74]: offset[4]  n[73] => _46 @ bb24[13]: fn insertion_sort; _46 = std::ptr::mut_ptr::<impl *mut i32>::offset(move _47, move _48)
-	n[75]: addr.store n[74] => _   @ bb25[2]:  fn insertion_sort; (*_46) = move _45                                                   
+	n[0]:  &_35       _     => _34 @ bb30[4]:  fn main_0;         _34 = &mut _35;                                      
+	n[1]:  copy       n[0]  => _40 @ bb30[12]: fn main_0;         _40 = &(*_34);                                       
+	n[2]:  copy       n[1]  => _39 @ bb30[13]: fn main_0;         _39 = move _40 as &[i32] (Pointer(Unsize));          
+	n[3]:  copy       n[2]  => _1  @ bb0[0]:   fn len;            _38 = len(move _39);                                 
+	n[4]:  copy       n[0]  => _42 @ bb31[6]:  fn main_0;         _42 = &raw mut (*_34);                               
+	n[5]:  copy       n[4]  => _41 @ bb31[7]:  fn main_0;         _41 = move _42 as *mut i32 (Pointer(ArrayToPointer));
+	n[6]:  copy       n[5]  => _2  @ bb0[0]:   fn insertion_sort; _36 = insertion_sort(move _37, move _41);            
+	n[7]:  copy       n[6]  => _10 @ bb3[4]:   fn insertion_sort; _10 = _2;                                            
+	n[8]:  offset[1]  n[7]  => _9  @ bb3[9]:   fn insertion_sort; _9 = offset(move _10, move _11);                     
+	n[9]:  addr.load  n[8]  => _   @ bb5[2]:   fn insertion_sort; _8 = (*_9);                                          
+	n[10]: copy       n[6]  => _22 @ bb9[5]:   fn insertion_sort; _22 = _2;                                            
+	n[11]: offset[0]  n[10] => _21 @ bb11[5]:  fn insertion_sort; _21 = offset(move _22, move _23);                    
+	n[12]: addr.load  n[11] => _   @ bb12[2]:  fn insertion_sort; _20 = (*_21);                                        
+	n[13]: copy       n[6]  => _47 @ bb24[8]:  fn insertion_sort; _47 = _2;                                            
+	n[14]: offset[1]  n[13] => _46 @ bb24[13]: fn insertion_sort; _46 = offset(move _47, move _48);                    
+	n[15]: addr.store n[14] => _   @ bb25[2]:  fn insertion_sort; (*_46) = move _45;                                   
+	n[16]: copy       n[6]  => _10 @ bb3[4]:   fn insertion_sort; _10 = _2;                                            
+	n[17]: offset[2]  n[16] => _9  @ bb3[9]:   fn insertion_sort; _9 = offset(move _10, move _11);                     
+	n[18]: addr.load  n[17] => _   @ bb5[2]:   fn insertion_sort; _8 = (*_9);                                          
+	n[19]: copy       n[6]  => _22 @ bb9[5]:   fn insertion_sort; _22 = _2;                                            
+	n[20]: offset[1]  n[19] => _21 @ bb11[5]:  fn insertion_sort; _21 = offset(move _22, move _23);                    
+	n[21]: addr.load  n[20] => _   @ bb12[2]:  fn insertion_sort; _20 = (*_21);                                        
+	n[22]: copy       n[6]  => _31 @ bb13[4]:  fn insertion_sort; _31 = _2;                                            
+	n[23]: offset[1]  n[22] => _30 @ bb15[5]:  fn insertion_sort; _30 = offset(move _31, move _32);                    
+	n[24]: addr.load  n[23] => _   @ bb16[2]:  fn insertion_sort; _29 = (*_30);                                        
+	n[25]: copy       n[6]  => _38 @ bb16[6]:  fn insertion_sort; _38 = _2;                                            
+	n[26]: offset[2]  n[25] => _37 @ bb16[11]: fn insertion_sort; _37 = offset(move _38, move _39);                    
+	n[27]: addr.store n[26] => _   @ bb17[2]:  fn insertion_sort; (*_37) = move _29;                                   
+	n[28]: copy       n[6]  => _22 @ bb9[5]:   fn insertion_sort; _22 = _2;                                            
+	n[29]: offset[0]  n[28] => _21 @ bb11[5]:  fn insertion_sort; _21 = offset(move _22, move _23);                    
+	n[30]: addr.load  n[29] => _   @ bb12[2]:  fn insertion_sort; _20 = (*_21);                                        
+	n[31]: copy       n[6]  => _47 @ bb24[8]:  fn insertion_sort; _47 = _2;                                            
+	n[32]: offset[1]  n[31] => _46 @ bb24[13]: fn insertion_sort; _46 = offset(move _47, move _48);                    
+	n[33]: addr.store n[32] => _   @ bb25[2]:  fn insertion_sort; (*_46) = move _45;                                   
+	n[34]: copy       n[6]  => _10 @ bb3[4]:   fn insertion_sort; _10 = _2;                                            
+	n[35]: offset[3]  n[34] => _9  @ bb3[9]:   fn insertion_sort; _9 = offset(move _10, move _11);                     
+	n[36]: addr.load  n[35] => _   @ bb5[2]:   fn insertion_sort; _8 = (*_9);                                          
+	n[37]: copy       n[6]  => _22 @ bb9[5]:   fn insertion_sort; _22 = _2;                                            
+	n[38]: offset[2]  n[37] => _21 @ bb11[5]:  fn insertion_sort; _21 = offset(move _22, move _23);                    
+	n[39]: addr.load  n[38] => _   @ bb12[2]:  fn insertion_sort; _20 = (*_21);                                        
+	n[40]: copy       n[6]  => _31 @ bb13[4]:  fn insertion_sort; _31 = _2;                                            
+	n[41]: offset[2]  n[40] => _30 @ bb15[5]:  fn insertion_sort; _30 = offset(move _31, move _32);                    
+	n[42]: addr.load  n[41] => _   @ bb16[2]:  fn insertion_sort; _29 = (*_30);                                        
+	n[43]: copy       n[6]  => _38 @ bb16[6]:  fn insertion_sort; _38 = _2;                                            
+	n[44]: offset[3]  n[43] => _37 @ bb16[11]: fn insertion_sort; _37 = offset(move _38, move _39);                    
+	n[45]: addr.store n[44] => _   @ bb17[2]:  fn insertion_sort; (*_37) = move _29;                                   
+	n[46]: copy       n[6]  => _22 @ bb9[5]:   fn insertion_sort; _22 = _2;                                            
+	n[47]: offset[1]  n[46] => _21 @ bb11[5]:  fn insertion_sort; _21 = offset(move _22, move _23);                    
+	n[48]: addr.load  n[47] => _   @ bb12[2]:  fn insertion_sort; _20 = (*_21);                                        
+	n[49]: copy       n[6]  => _31 @ bb13[4]:  fn insertion_sort; _31 = _2;                                            
+	n[50]: offset[1]  n[49] => _30 @ bb15[5]:  fn insertion_sort; _30 = offset(move _31, move _32);                    
+	n[51]: addr.load  n[50] => _   @ bb16[2]:  fn insertion_sort; _29 = (*_30);                                        
+	n[52]: copy       n[6]  => _38 @ bb16[6]:  fn insertion_sort; _38 = _2;                                            
+	n[53]: offset[2]  n[52] => _37 @ bb16[11]: fn insertion_sort; _37 = offset(move _38, move _39);                    
+	n[54]: addr.store n[53] => _   @ bb17[2]:  fn insertion_sort; (*_37) = move _29;                                   
+	n[55]: copy       n[6]  => _22 @ bb9[5]:   fn insertion_sort; _22 = _2;                                            
+	n[56]: offset[0]  n[55] => _21 @ bb11[5]:  fn insertion_sort; _21 = offset(move _22, move _23);                    
+	n[57]: addr.load  n[56] => _   @ bb12[2]:  fn insertion_sort; _20 = (*_21);                                        
+	n[58]: copy       n[6]  => _31 @ bb13[4]:  fn insertion_sort; _31 = _2;                                            
+	n[59]: offset[0]  n[58] => _30 @ bb15[5]:  fn insertion_sort; _30 = offset(move _31, move _32);                    
+	n[60]: addr.load  n[59] => _   @ bb16[2]:  fn insertion_sort; _29 = (*_30);                                        
+	n[61]: copy       n[6]  => _38 @ bb16[6]:  fn insertion_sort; _38 = _2;                                            
+	n[62]: offset[1]  n[61] => _37 @ bb16[11]: fn insertion_sort; _37 = offset(move _38, move _39);                    
+	n[63]: addr.store n[62] => _   @ bb17[2]:  fn insertion_sort; (*_37) = move _29;                                   
+	n[64]: copy       n[6]  => _47 @ bb24[8]:  fn insertion_sort; _47 = _2;                                            
+	n[65]: offset[0]  n[64] => _46 @ bb24[13]: fn insertion_sort; _46 = offset(move _47, move _48);                    
+	n[66]: addr.store n[65] => _   @ bb25[2]:  fn insertion_sort; (*_46) = move _45;                                   
+	n[67]: copy       n[6]  => _10 @ bb3[4]:   fn insertion_sort; _10 = _2;                                            
+	n[68]: offset[4]  n[67] => _9  @ bb3[9]:   fn insertion_sort; _9 = offset(move _10, move _11);                     
+	n[69]: addr.load  n[68] => _   @ bb5[2]:   fn insertion_sort; _8 = (*_9);                                          
+	n[70]: copy       n[6]  => _22 @ bb9[5]:   fn insertion_sort; _22 = _2;                                            
+	n[71]: offset[3]  n[70] => _21 @ bb11[5]:  fn insertion_sort; _21 = offset(move _22, move _23);                    
+	n[72]: addr.load  n[71] => _   @ bb12[2]:  fn insertion_sort; _20 = (*_21);                                        
+	n[73]: copy       n[6]  => _47 @ bb24[8]:  fn insertion_sort; _47 = _2;                                            
+	n[74]: offset[4]  n[73] => _46 @ bb24[13]: fn insertion_sort; _46 = offset(move _47, move _48);                    
+	n[75]: addr.store n[74] => _   @ bb25[2]:  fn insertion_sort; (*_46) = move _45;                                   
 }
 nodes_that_need_write = [75, 74, 73, 66, 65, 64, 63, 62, 61, 54, 53, 52, 45, 44, 43, 33, 32, 31, 27, 26, 25, 15, 14, 13, 6, 5, 4, 0]
 
 num_graphs = 76
 num_nodes = 658
->>>>>>> 144b19a6
