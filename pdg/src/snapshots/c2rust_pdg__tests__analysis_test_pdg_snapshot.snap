---
source: pdg/src/main.rs
expression: pdg
---
g {
	n[0]: &_5  _    => _10 @ bb5[4]: fn main; _10 = &mut _5;   
	n[1]: copy n[0] => _9  @ bb5[5]: fn main; _9 = &mut (*_10);
	n[2]: copy n[0] => _9  @ bb5[5]: fn main; _9 = &mut (*_10);
}
nodes_that_need_write = []

g {
	n[0]: &_20 _    => _19 @ bb8[10]: fn main;   _19 = &_20;                                 
	n[1]: copy n[0] => _18 @ bb8[11]: fn main;   _18 = &(*_19);                              
	n[2]: copy n[1] => _17 @ bb8[12]: fn main;   _17 = move _18 as &[&str] (Pointer(Unsize));
	n[3]: copy n[2] => _1  @ bb0[0]:  fn new_v1; _16 = new_v1(move _17, move _21);           
}
nodes_that_need_write = []

g {
	n[0]: &_13 _    => _27 @ bb8[21]: fn main;      _27 = &_13;               
	n[1]: copy n[0] => _26 @ bb8[22]: fn main;      _26 = &(*_27);            
	n[2]: copy n[1] => _1  @ bb0[0]:  fn new_debug; _25 = new_debug(move _26);
}
nodes_that_need_write = []

g {
	n[0]: &_24 _    => _23 @ bb13[3]: fn main;   _23 = &_24;                                                 
	n[1]: copy n[0] => _22 @ bb13[4]: fn main;   _22 = &(*_23);                                              
	n[2]: copy n[1] => _21 @ bb13[5]: fn main;   _21 = move _22 as &[std::fmt::ArgumentV1] (Pointer(Unsize));
	n[3]: copy n[2] => _2  @ bb0[0]:  fn new_v1; _16 = new_v1(move _17, move _21);                           
}
nodes_that_need_write = []

g {
	n[0]: &_1 _ => _29 @ bb15[11]: fn main; _29 = &mut _1;
}
nodes_that_need_write = []

g {
<<<<<<< HEAD
	n[0]: copy _    => _34 @ bb16[4]: fn main;   _34 = &(*_35);                   
	n[1]: copy n[0] => _2  @ bb0[0]:  fn expect; _31 = expect(move _32, move _34);
=======
	n[0]: copy _    => _35 @ bb16[4]: fn main;   _35 = const "Failed to convert argument into CString.";
	n[1]: copy n[0] => _34 @ bb16[5]: fn main;   _34 = &(*_35);                                         
	n[2]: copy n[1] => _2  @ bb0[0]:  fn expect; _31 = expect(move _32, move _34);                      
>>>>>>> 0507dbf8
}
nodes_that_need_write = []

g {
	n[0]: copy _    => _30 @ bb17[2]: fn main; _30 = into_raw(move _31);      
	n[1]: copy n[0] => _2  @ bb0[0]:  fn push; _28 = push(move _29, move _30);
}
nodes_that_need_write = []

g {
	n[0]: &_5 _ => _10 @ bb5[4]: fn main; _10 = &mut _5;
}
nodes_that_need_write = []

g {
	n[0]: &_1 _ => _37 @ bb27[4]: fn main; _37 = &mut _1;
}
nodes_that_need_write = []

g {
	n[0]: copy        _    => _38   @ bb27[6]: fn main;               _38 = null_mut();                                         
	n[1]: copy        n[0] => _2    @ bb0[0]:  fn push;               _36 = push(move _37, move _38);                           
	n[2]: value.store _    => _20.* @ bb4[7]:  fn invalid;            (*_20) = const 0_usize as *mut pointers::S (Misc);        
	n[3]: value.store _    => _17.* @ bb8[4]:  fn fdevent_unregister; (*_17) = const 0_usize as *mut pointers::fdnode_st (Misc);
	n[4]: int_to_ptr  _    => _2    @ bb0[2]:  fn test_ref_field;     _2 = const 0_usize as *const pointers::S (Misc);          
	n[5]: int_to_ptr  _    => _5    @ bb0[8]:  fn test_ref_field;     _5 = const 0_usize as *const pointers::S (Misc);          
}
nodes_that_need_write = []

g {
	n[0]: &_1  _    => _43 @ bb29[8]: fn main; _43 = &_1;          
	n[1]: copy n[0] => _1  @ bb0[0]:  fn len;  _42 = len(move _43);
}
nodes_that_need_write = []

g {
	n[0]: &_1 _ => _46 @ bb31[6]: fn main; _46 = &mut _1;
}
nodes_that_need_write = []

g {
	n[0]: copy _    => _45 @ bb31[7]: fn main;   _45 = as_mut_ptr(move _46);      
	n[1]: copy n[0] => _2  @ bb0[0]:  fn main_0; _39 = main_0(move _40, move _45);
}
nodes_that_need_write = []

g {
	n[0]: alloc   _    => _2 @ bb1[2]: fn simple; _2 = malloc(move _3);                   
	n[1]: copy    n[0] => _1 @ bb2[1]: fn simple; _1 = move _2 as *mut pointers::S (Misc);
	n[2]: field.0 n[1] => _9 @ bb4[5]: fn simple; _9 = &raw const ((*_1).0: i32);         
}
nodes_that_need_write = []

g {
	n[0]:  alloc       _     => _6     @ bb3[2]:  fn simple; _6 = malloc(move _7);                    
	n[1]:  copy        n[0]  => _5     @ bb4[1]:  fn simple; _5 = move _6 as *mut pointers::S (Misc); 
	n[2]:  copy        n[1]  => _10    @ bb4[8]:  fn simple; _10 = _5;                                
	n[3]:  copy        n[2]  => _1     @ bb4[9]:  fn simple; _1 = move _10;                           
	n[4]:  field.0     n[3]  => _      @ bb4[11]: fn simple; ((*_1).0: i32) = const 10_i32;           
	n[5]:  addr.store  n[4]  => _      @ bb4[11]: fn simple; ((*_1).0: i32) = const 10_i32;           
	n[6]:  field.0     n[3]  => _11    @ bb4[13]: fn simple; _11 = ((*_1).0: i32);                    
	n[7]:  addr.load   n[6]  => _      @ bb4[13]: fn simple; _11 = ((*_1).0: i32);                    
	n[8]:  field.0     n[1]  => _      @ bb4[14]: fn simple; ((*_5).0: i32) = move _11;               
	n[9]:  addr.store  n[8]  => _      @ bb4[14]: fn simple; ((*_5).0: i32) = move _11;               
	n[10]: field.1     n[3]  => _      @ bb4[16]: fn simple; ((*_1).1: u64) = const 9_u64;            
	n[11]: addr.store  n[10] => _      @ bb4[16]: fn simple; ((*_1).1: u64) = const 9_u64;            
	n[12]: field.0     n[3]  => _12    @ bb4[18]: fn simple; _12 = ((*_1).0: i32);                    
	n[13]: addr.load   n[12] => _      @ bb4[18]: fn simple; _12 = ((*_1).0: i32);                    
	n[14]: field.1     n[3]  => _13    @ bb4[21]: fn simple; _13 = &raw const ((*_1).1: u64);         
	n[15]: copy        n[3]  => _14    @ bb4[24]: fn simple; _14 = &raw const (*_1);                  
	n[16]: field.2     n[3]  => _      @ bb4[25]: fn simple; ((*_1).2: *const pointers::S) = move _14;
	n[17]: addr.store  n[16] => _      @ bb4[25]: fn simple; ((*_1).2: *const pointers::S) = move _14;
	n[18]: value.store n[15] => _1.*.2 @ bb4[25]: fn simple; ((*_1).2: *const pointers::S) = move _14;
	n[19]: copy        n[3]  => _16    @ bb4[29]: fn simple; _16 = _1;                                
	n[20]: copy        n[19] => _2     @ bb0[0]:  fn recur;  _15 = recur(const 3_i32, move _16);      
	n[21]: copy        n[20] => _13    @ bb8[3]:  fn recur;  _13 = _2;                                
	n[22]: copy        n[21] => _2     @ bb0[0]:  fn recur;  _9 = recur(move _10, move _13);          
	n[23]: copy        n[22] => _13    @ bb8[3]:  fn recur;  _13 = _2;                                
	n[24]: copy        n[23] => _2     @ bb0[0]:  fn recur;  _9 = recur(move _10, move _13);          
	n[25]: copy        n[24] => _13    @ bb8[3]:  fn recur;  _13 = _2;                                
	n[26]: copy        n[25] => _2     @ bb0[0]:  fn recur;  _9 = recur(move _10, move _13);          
	n[27]: copy        n[26] => _8     @ bb1[2]:  fn recur;  _8 = _2;                                 
	n[28]: copy        n[27] => _7     @ bb1[3]:  fn recur;  _7 = move _8 as *mut libc::c_void (Misc);
	n[29]: free        n[28] => _0     @ bb1[5]:  fn recur;  _0 = free(move _7);                      
	n[30]: copy        n[26] => _14    @ bb9[4]:  fn recur;  _14 = _2;                                
	n[31]: copy        n[26] => _14    @ bb9[4]:  fn recur;  _14 = _2;                                
	n[32]: copy        n[26] => _14    @ bb9[4]:  fn recur;  _14 = _2;                                
	n[33]: addr.load   n[1]  => _      @ bb5[3]:  fn simple; _17 = (*_5);                             
	n[34]: addr.store  n[3]  => _      @ bb5[7]:  fn simple; (*_1) = move _18;                        
}
nodes_that_need_write = [34, 17, 16, 11, 10, 9, 8, 5, 4, 3, 2, 1, 0]

g {
	n[0]: &_1 _ => _9 @ bb4[5]: fn simple; _9 = &raw const ((*_1).0: i32);
}
nodes_that_need_write = []

g {
	n[0]: &_1 _ => _13 @ bb4[21]: fn simple; _13 = &raw const ((*_1).1: u64);
}
nodes_that_need_write = []

g {
	n[0]: alloc      _    => _2  @ bb1[2]:  fn exercise_allocator; _2 = malloc(move _3);                      
	n[1]: copy       n[0] => _1  @ bb2[1]:  fn exercise_allocator; _1 = move _2 as *mut pointers::S (Misc);   
	n[2]: field.0    n[1] => _   @ bb2[5]:  fn exercise_allocator; ((*_1).0: i32) = const 10_i32;             
	n[3]: addr.store n[2] => _   @ bb2[5]:  fn exercise_allocator; ((*_1).0: i32) = const 10_i32;             
	n[4]: field.0    n[1] => _10 @ bb2[18]: fn exercise_allocator; _10 = ((*_1).0: i32);                      
	n[5]: addr.load  n[4] => _   @ bb2[18]: fn exercise_allocator; _10 = ((*_1).0: i32);                      
	n[6]: copy       n[1] => _13 @ bb3[7]:  fn exercise_allocator; _13 = _1;                                  
	n[7]: copy       n[6] => _12 @ bb3[8]:  fn exercise_allocator; _12 = move _13 as *mut libc::c_void (Misc);
	n[8]: free       n[7] => _11 @ bb5[2]:  fn exercise_allocator; _11 = realloc(move _12, move _14);         
}
nodes_that_need_write = [3, 2, 1, 0]

g {
<<<<<<< HEAD
	n[0]:  copy _     => _8  @ bb2[12]: fn exercise_allocator;      _8 = &raw const (*_9);                                
	n[1]:  copy n[0]  => _7  @ bb2[13]: fn exercise_allocator;      _7 = move _8 as *const u8 (Pointer(ArrayToPointer));  
	n[2]:  copy n[1]  => _6  @ bb2[15]: fn exercise_allocator;      _6 = move _7 as *const i8 (Misc);                     
	n[3]:  copy n[2]  => _1  @ bb0[0]:  fn printf;                  _5 = printf(move _6, move _10);                       
	n[4]:  copy _     => _30 @ bb11[6]: fn exercise_allocator;      _30 = &raw const (*_31);                              
	n[5]:  copy n[4]  => _29 @ bb11[7]: fn exercise_allocator;      _29 = move _30 as *const u8 (Pointer(ArrayToPointer));
	n[6]:  copy n[5]  => _28 @ bb11[9]: fn exercise_allocator;      _28 = move _29 as *const i8 (Misc);                   
	n[7]:  copy n[6]  => _1  @ bb0[0]:  fn printf;                  _27 = printf(move _28, move _32);                     
	n[8]:  copy _     => _30 @ bb11[6]: fn exercise_allocator;      _30 = &raw const (*_31);                              
	n[9]:  copy n[8]  => _29 @ bb11[7]: fn exercise_allocator;      _29 = move _30 as *const u8 (Pointer(ArrayToPointer));
	n[10]: copy n[9]  => _28 @ bb11[9]: fn exercise_allocator;      _28 = move _29 as *const i8 (Misc);                   
	n[11]: copy n[10] => _1  @ bb0[0]:  fn printf;                  _27 = printf(move _28, move _32);                     
	n[12]: copy _     => _60 @ bb29[6]: fn exercise_allocator;      _60 = &raw const (*_61);                              
	n[13]: copy n[12] => _59 @ bb29[7]: fn exercise_allocator;      _59 = move _60 as *const u8 (Pointer(ArrayToPointer));
	n[14]: copy n[13] => _58 @ bb29[9]: fn exercise_allocator;      _58 = move _59 as *const i8 (Misc);                   
	n[15]: copy n[14] => _1  @ bb0[0]:  fn printf;                  _57 = printf(move _58, move _62);                     
	n[16]: copy _     => _60 @ bb29[6]: fn exercise_allocator;      _60 = &raw const (*_61);                              
	n[17]: copy n[16] => _59 @ bb29[7]: fn exercise_allocator;      _59 = move _60 as *const u8 (Pointer(ArrayToPointer));
	n[18]: copy n[17] => _58 @ bb29[9]: fn exercise_allocator;      _58 = move _59 as *const i8 (Misc);                   
	n[19]: copy n[18] => _1  @ bb0[0]:  fn printf;                  _57 = printf(move _58, move _62);                     
	n[20]: copy _     => _60 @ bb29[6]: fn exercise_allocator;      _60 = &raw const (*_61);                              
	n[21]: copy n[20] => _59 @ bb29[7]: fn exercise_allocator;      _59 = move _60 as *const u8 (Pointer(ArrayToPointer));
	n[22]: copy n[21] => _58 @ bb29[9]: fn exercise_allocator;      _58 = move _59 as *const i8 (Misc);                   
	n[23]: copy n[22] => _1  @ bb0[0]:  fn printf;                  _57 = printf(move _58, move _62);                     
	n[24]: copy _     => _93 @ bb49[6]: fn exercise_allocator;      _93 = &raw const (*_94);                              
	n[25]: copy n[24] => _92 @ bb49[7]: fn exercise_allocator;      _92 = move _93 as *const u8 (Pointer(ArrayToPointer));
	n[26]: copy n[25] => _91 @ bb49[9]: fn exercise_allocator;      _91 = move _92 as *const i8 (Misc);                   
	n[27]: copy n[26] => _1  @ bb0[0]:  fn printf;                  _90 = printf(move _91, move _95);                     
	n[28]: copy _     => _93 @ bb49[6]: fn exercise_allocator;      _93 = &raw const (*_94);                              
	n[29]: copy n[28] => _92 @ bb49[7]: fn exercise_allocator;      _92 = move _93 as *const u8 (Pointer(ArrayToPointer));
	n[30]: copy n[29] => _91 @ bb49[9]: fn exercise_allocator;      _91 = move _92 as *const i8 (Misc);                   
	n[31]: copy n[30] => _1  @ bb0[0]:  fn printf;                  _90 = printf(move _91, move _95);                     
	n[32]: copy _     => _93 @ bb49[6]: fn exercise_allocator;      _93 = &raw const (*_94);                              
	n[33]: copy n[32] => _92 @ bb49[7]: fn exercise_allocator;      _92 = move _93 as *const u8 (Pointer(ArrayToPointer));
	n[34]: copy n[33] => _91 @ bb49[9]: fn exercise_allocator;      _91 = move _92 as *const i8 (Misc);                   
	n[35]: copy n[34] => _1  @ bb0[0]:  fn printf;                  _90 = printf(move _91, move _95);                     
	n[36]: copy _     => _93 @ bb49[6]: fn exercise_allocator;      _93 = &raw const (*_94);                              
	n[37]: copy n[36] => _92 @ bb49[7]: fn exercise_allocator;      _92 = move _93 as *const u8 (Pointer(ArrayToPointer));
	n[38]: copy n[37] => _91 @ bb49[9]: fn exercise_allocator;      _91 = move _92 as *const i8 (Misc);                   
	n[39]: copy n[38] => _1  @ bb0[0]:  fn printf;                  _90 = printf(move _91, move _95);                     
	n[40]: copy _     => _8  @ bb2[12]: fn simple_analysis;         _8 = &raw const (*_9);                                
	n[41]: copy n[40] => _7  @ bb2[13]: fn simple_analysis;         _7 = move _8 as *const u8 (Pointer(ArrayToPointer));  
	n[42]: copy n[41] => _6  @ bb2[15]: fn simple_analysis;         _6 = move _7 as *const i8 (Misc);                     
	n[43]: copy n[42] => _1  @ bb0[0]:  fn printf;                  _5 = printf(move _6, move _10);                       
	n[44]: copy n[42] => _5  @ bb0[6]:  fn analysis2_helper;        _5 = &raw const (*_6);                                
	n[45]: copy n[44] => _4  @ bb0[7]:  fn analysis2_helper;        _4 = move _5 as *const u8 (Pointer(ArrayToPointer));  
	n[46]: copy n[45] => _3  @ bb0[9]:  fn analysis2_helper;        _3 = move _4 as *const i8 (Misc);                     
	n[47]: copy n[46] => _1  @ bb0[0]:  fn printf;                  _2 = printf(move _3, move _7);                        
	n[48]: copy _     => _8  @ bb2[12]: fn inter_function_analysis; _8 = &raw const (*_9);                                
	n[49]: copy n[48] => _7  @ bb2[13]: fn inter_function_analysis; _7 = move _8 as *const u8 (Pointer(ArrayToPointer));  
	n[50]: copy n[49] => _6  @ bb2[15]: fn inter_function_analysis; _6 = move _7 as *const i8 (Misc);                     
	n[51]: copy n[50] => _1  @ bb0[0]:  fn printf;                  _5 = printf(move _6, move _10);                       
	n[52]: copy _     => _10 @ bb2[19]: fn invalid;                 _10 = &raw const (*_11);                              
	n[53]: copy n[52] => _9  @ bb2[20]: fn invalid;                 _9 = move _10 as *const u8 (Pointer(ArrayToPointer)); 
	n[54]: copy n[53] => _8  @ bb2[22]: fn invalid;                 _8 = move _9 as *const i8 (Misc);                     
	n[55]: copy n[54] => _1  @ bb0[0]:  fn printf;                  _7 = printf(move _8, move _12);                       
	n[56]: copy _     => _16 @ bb3[10]: fn invalid;                 _16 = &raw const (*_17);                              
	n[57]: copy n[56] => _15 @ bb3[11]: fn invalid;                 _15 = move _16 as *const u8 (Pointer(ArrayToPointer));
	n[58]: copy n[57] => _14 @ bb3[13]: fn invalid;                 _14 = move _15 as *const i8 (Misc);                   
	n[59]: copy n[58] => _1  @ bb0[0]:  fn printf;                  _13 = printf(move _14, move _18);                     
=======
	n[0]:  copy _     => _9  @ bb2[12]:  fn exercise_allocator;      _9 = const b"%i\n\x00";                               
	n[1]:  copy n[0]  => _8  @ bb2[13]:  fn exercise_allocator;      _8 = &raw const (*_9);                                
	n[2]:  copy n[1]  => _7  @ bb2[14]:  fn exercise_allocator;      _7 = move _8 as *const u8 (Pointer(ArrayToPointer));  
	n[3]:  copy n[2]  => _6  @ bb2[16]:  fn exercise_allocator;      _6 = move _7 as *const i8 (Misc);                     
	n[4]:  copy n[3]  => _1  @ bb0[0]:   fn printf;                  _5 = printf(move _6, move _10);                       
	n[5]:  copy _     => _31 @ bb11[6]:  fn exercise_allocator;      _31 = const b"%i\n\x00";                              
	n[6]:  copy n[5]  => _30 @ bb11[7]:  fn exercise_allocator;      _30 = &raw const (*_31);                              
	n[7]:  copy n[6]  => _29 @ bb11[8]:  fn exercise_allocator;      _29 = move _30 as *const u8 (Pointer(ArrayToPointer));
	n[8]:  copy n[7]  => _28 @ bb11[10]: fn exercise_allocator;      _28 = move _29 as *const i8 (Misc);                   
	n[9]:  copy n[8]  => _1  @ bb0[0]:   fn printf;                  _27 = printf(move _28, move _32);                     
	n[10]: copy _     => _31 @ bb11[6]:  fn exercise_allocator;      _31 = const b"%i\n\x00";                              
	n[11]: copy n[10] => _30 @ bb11[7]:  fn exercise_allocator;      _30 = &raw const (*_31);                              
	n[12]: copy n[11] => _29 @ bb11[8]:  fn exercise_allocator;      _29 = move _30 as *const u8 (Pointer(ArrayToPointer));
	n[13]: copy n[12] => _28 @ bb11[10]: fn exercise_allocator;      _28 = move _29 as *const i8 (Misc);                   
	n[14]: copy n[13] => _1  @ bb0[0]:   fn printf;                  _27 = printf(move _28, move _32);                     
	n[15]: copy _     => _61 @ bb29[6]:  fn exercise_allocator;      _61 = const b"%i\n\x00";                              
	n[16]: copy n[15] => _60 @ bb29[7]:  fn exercise_allocator;      _60 = &raw const (*_61);                              
	n[17]: copy n[16] => _59 @ bb29[8]:  fn exercise_allocator;      _59 = move _60 as *const u8 (Pointer(ArrayToPointer));
	n[18]: copy n[17] => _58 @ bb29[10]: fn exercise_allocator;      _58 = move _59 as *const i8 (Misc);                   
	n[19]: copy n[18] => _1  @ bb0[0]:   fn printf;                  _57 = printf(move _58, move _62);                     
	n[20]: copy _     => _61 @ bb29[6]:  fn exercise_allocator;      _61 = const b"%i\n\x00";                              
	n[21]: copy n[20] => _60 @ bb29[7]:  fn exercise_allocator;      _60 = &raw const (*_61);                              
	n[22]: copy n[21] => _59 @ bb29[8]:  fn exercise_allocator;      _59 = move _60 as *const u8 (Pointer(ArrayToPointer));
	n[23]: copy n[22] => _58 @ bb29[10]: fn exercise_allocator;      _58 = move _59 as *const i8 (Misc);                   
	n[24]: copy n[23] => _1  @ bb0[0]:   fn printf;                  _57 = printf(move _58, move _62);                     
	n[25]: copy _     => _61 @ bb29[6]:  fn exercise_allocator;      _61 = const b"%i\n\x00";                              
	n[26]: copy n[25] => _60 @ bb29[7]:  fn exercise_allocator;      _60 = &raw const (*_61);                              
	n[27]: copy n[26] => _59 @ bb29[8]:  fn exercise_allocator;      _59 = move _60 as *const u8 (Pointer(ArrayToPointer));
	n[28]: copy n[27] => _58 @ bb29[10]: fn exercise_allocator;      _58 = move _59 as *const i8 (Misc);                   
	n[29]: copy n[28] => _1  @ bb0[0]:   fn printf;                  _57 = printf(move _58, move _62);                     
	n[30]: copy _     => _94 @ bb49[6]:  fn exercise_allocator;      _94 = const b"%i\n\x00";                              
	n[31]: copy n[30] => _93 @ bb49[7]:  fn exercise_allocator;      _93 = &raw const (*_94);                              
	n[32]: copy n[31] => _92 @ bb49[8]:  fn exercise_allocator;      _92 = move _93 as *const u8 (Pointer(ArrayToPointer));
	n[33]: copy n[32] => _91 @ bb49[10]: fn exercise_allocator;      _91 = move _92 as *const i8 (Misc);                   
	n[34]: copy n[33] => _1  @ bb0[0]:   fn printf;                  _90 = printf(move _91, move _95);                     
	n[35]: copy _     => _94 @ bb49[6]:  fn exercise_allocator;      _94 = const b"%i\n\x00";                              
	n[36]: copy n[35] => _93 @ bb49[7]:  fn exercise_allocator;      _93 = &raw const (*_94);                              
	n[37]: copy n[36] => _92 @ bb49[8]:  fn exercise_allocator;      _92 = move _93 as *const u8 (Pointer(ArrayToPointer));
	n[38]: copy n[37] => _91 @ bb49[10]: fn exercise_allocator;      _91 = move _92 as *const i8 (Misc);                   
	n[39]: copy n[38] => _1  @ bb0[0]:   fn printf;                  _90 = printf(move _91, move _95);                     
	n[40]: copy _     => _94 @ bb49[6]:  fn exercise_allocator;      _94 = const b"%i\n\x00";                              
	n[41]: copy n[40] => _93 @ bb49[7]:  fn exercise_allocator;      _93 = &raw const (*_94);                              
	n[42]: copy n[41] => _92 @ bb49[8]:  fn exercise_allocator;      _92 = move _93 as *const u8 (Pointer(ArrayToPointer));
	n[43]: copy n[42] => _91 @ bb49[10]: fn exercise_allocator;      _91 = move _92 as *const i8 (Misc);                   
	n[44]: copy n[43] => _1  @ bb0[0]:   fn printf;                  _90 = printf(move _91, move _95);                     
	n[45]: copy _     => _94 @ bb49[6]:  fn exercise_allocator;      _94 = const b"%i\n\x00";                              
	n[46]: copy n[45] => _93 @ bb49[7]:  fn exercise_allocator;      _93 = &raw const (*_94);                              
	n[47]: copy n[46] => _92 @ bb49[8]:  fn exercise_allocator;      _92 = move _93 as *const u8 (Pointer(ArrayToPointer));
	n[48]: copy n[47] => _91 @ bb49[10]: fn exercise_allocator;      _91 = move _92 as *const i8 (Misc);                   
	n[49]: copy n[48] => _1  @ bb0[0]:   fn printf;                  _90 = printf(move _91, move _95);                     
	n[50]: copy _     => _9  @ bb2[12]:  fn simple_analysis;         _9 = const b"%i\n\x00";                               
	n[51]: copy n[50] => _8  @ bb2[13]:  fn simple_analysis;         _8 = &raw const (*_9);                                
	n[52]: copy n[51] => _7  @ bb2[14]:  fn simple_analysis;         _7 = move _8 as *const u8 (Pointer(ArrayToPointer));  
	n[53]: copy n[52] => _6  @ bb2[16]:  fn simple_analysis;         _6 = move _7 as *const i8 (Misc);                     
	n[54]: copy n[53] => _1  @ bb0[0]:   fn printf;                  _5 = printf(move _6, move _10);                       
	n[55]: copy _     => _6  @ bb0[6]:   fn analysis2_helper;        _6 = const b"%i\n\x00";                               
	n[56]: copy n[55] => _5  @ bb0[7]:   fn analysis2_helper;        _5 = &raw const (*_6);                                
	n[57]: copy n[56] => _4  @ bb0[8]:   fn analysis2_helper;        _4 = move _5 as *const u8 (Pointer(ArrayToPointer));  
	n[58]: copy n[57] => _3  @ bb0[10]:  fn analysis2_helper;        _3 = move _4 as *const i8 (Misc);                     
	n[59]: copy n[58] => _1  @ bb0[0]:   fn printf;                  _2 = printf(move _3, move _7);                        
	n[60]: copy _     => _9  @ bb2[12]:  fn inter_function_analysis; _9 = const b"%i\n\x00";                               
	n[61]: copy n[60] => _8  @ bb2[13]:  fn inter_function_analysis; _8 = &raw const (*_9);                                
	n[62]: copy n[61] => _7  @ bb2[14]:  fn inter_function_analysis; _7 = move _8 as *const u8 (Pointer(ArrayToPointer));  
	n[63]: copy n[62] => _6  @ bb2[16]:  fn inter_function_analysis; _6 = move _7 as *const i8 (Misc);                     
	n[64]: copy n[63] => _1  @ bb0[0]:   fn printf;                  _5 = printf(move _6, move _10);                       
	n[65]: copy _     => _11 @ bb2[19]:  fn invalid;                 _11 = const b"%i\n\x00";                              
	n[66]: copy n[65] => _10 @ bb2[20]:  fn invalid;                 _10 = &raw const (*_11);                              
	n[67]: copy n[66] => _9  @ bb2[21]:  fn invalid;                 _9 = move _10 as *const u8 (Pointer(ArrayToPointer)); 
	n[68]: copy n[67] => _8  @ bb2[23]:  fn invalid;                 _8 = move _9 as *const i8 (Misc);                     
	n[69]: copy n[68] => _1  @ bb0[0]:   fn printf;                  _7 = printf(move _8, move _12);                       
	n[70]: copy _     => _17 @ bb3[10]:  fn invalid;                 _17 = const b"%i\n\x00";                              
	n[71]: copy n[70] => _16 @ bb3[11]:  fn invalid;                 _16 = &raw const (*_17);                              
	n[72]: copy n[71] => _15 @ bb3[12]:  fn invalid;                 _15 = move _16 as *const u8 (Pointer(ArrayToPointer));
	n[73]: copy n[72] => _14 @ bb3[14]:  fn invalid;                 _14 = move _15 as *const i8 (Misc);                   
	n[74]: copy n[73] => _1  @ bb0[0]:   fn printf;                  _13 = printf(move _14, move _18);                     
>>>>>>> 0507dbf8
}
nodes_that_need_write = []

g {
	n[0]:  alloc      _     => _11 @ bb5[2]:   fn exercise_allocator; _11 = realloc(move _12, move _14);               
	n[1]:  copy       n[0]  => _1  @ bb6[2]:   fn exercise_allocator; _1 = move _11 as *mut pointers::S (Misc);        
	n[2]:  copy       n[1]  => _19 @ bb6[6]:   fn exercise_allocator; _19 = _1;                                        
	n[3]:  offset[0]  n[2]  => _18 @ bb6[7]:   fn exercise_allocator; _18 = offset(move _19, const 0_isize);           
	n[4]:  field.0    n[3]  => _   @ bb7[1]:   fn exercise_allocator; ((*_18).0: i32) = const 10_i32;                  
	n[5]:  addr.store n[4]  => _   @ bb7[1]:   fn exercise_allocator; ((*_18).0: i32) = const 10_i32;                  
	n[6]:  copy       n[1]  => _21 @ bb7[5]:   fn exercise_allocator; _21 = _1;                                        
	n[7]:  offset[1]  n[6]  => _20 @ bb7[6]:   fn exercise_allocator; _20 = offset(move _21, const 1_isize);           
	n[8]:  field.0    n[7]  => _   @ bb8[1]:   fn exercise_allocator; ((*_20).0: i32) = const 11_i32;                  
	n[9]:  addr.store n[8]  => _   @ bb8[1]:   fn exercise_allocator; ((*_20).0: i32) = const 11_i32;                  
	n[10]: copy       n[1]  => _34 @ bb11[14]: fn exercise_allocator; _34 = _1;                                        
	n[11]: offset[0]  n[10] => _33 @ bb11[20]: fn exercise_allocator; _33 = offset(move _34, move _35);                
	n[12]: field.0    n[11] => _32 @ bb13[2]:  fn exercise_allocator; _32 = ((*_33).0: i32);                           
	n[13]: addr.load  n[12] => _   @ bb13[2]:  fn exercise_allocator; _32 = ((*_33).0: i32);                           
	n[14]: copy       n[1]  => _34 @ bb11[14]: fn exercise_allocator; _34 = _1;                                        
	n[15]: offset[1]  n[14] => _33 @ bb11[20]: fn exercise_allocator; _33 = offset(move _34, move _35);                
	n[16]: field.0    n[15] => _32 @ bb13[2]:  fn exercise_allocator; _32 = ((*_33).0: i32);                           
	n[17]: addr.load  n[16] => _   @ bb13[2]:  fn exercise_allocator; _32 = ((*_33).0: i32);                           
	n[18]: copy       n[1]  => _43 @ bb21[6]:  fn exercise_allocator; _43 = _1;                                        
	n[19]: copy       n[18] => _42 @ bb21[7]:  fn exercise_allocator; _42 = move _43 as *mut libc::c_void (Misc);      
	n[20]: copy       n[1]  => _4  @ bb0[1]:   fn reallocarray;       _4 = _1;                                         
	n[21]: copy       n[20] => _1  @ bb1[3]:   fn reallocarray;       _0 = const pointers::REALLOC(move _4, move _5);  
	n[22]: free       n[19] => _41 @ bb22[2]:  fn exercise_allocator; _41 = reallocarray(move _42, move _44, move _45);
}
nodes_that_need_write = [9, 8, 7, 6, 5, 4, 3, 2, 1, 0]

g {
	n[0]:  alloc      _     => _41 @ bb22[2]:  fn exercise_allocator; _41 = reallocarray(move _42, move _44, move _45);
	n[1]:  copy       n[0]  => _1  @ bb23[3]:  fn exercise_allocator; _1 = move _41 as *mut pointers::S (Misc);        
	n[2]:  copy       n[1]  => _48 @ bb23[7]:  fn exercise_allocator; _48 = _1;                                        
	n[3]:  offset[0]  n[2]  => _47 @ bb23[8]:  fn exercise_allocator; _47 = offset(move _48, const 0_isize);           
	n[4]:  field.0    n[3]  => _   @ bb24[1]:  fn exercise_allocator; ((*_47).0: i32) = const 10_i32;                  
	n[5]:  addr.store n[4]  => _   @ bb24[1]:  fn exercise_allocator; ((*_47).0: i32) = const 10_i32;                  
	n[6]:  copy       n[1]  => _50 @ bb24[5]:  fn exercise_allocator; _50 = _1;                                        
	n[7]:  offset[1]  n[6]  => _49 @ bb24[6]:  fn exercise_allocator; _49 = offset(move _50, const 1_isize);           
	n[8]:  field.0    n[7]  => _   @ bb25[1]:  fn exercise_allocator; ((*_49).0: i32) = const 11_i32;                  
	n[9]:  addr.store n[8]  => _   @ bb25[1]:  fn exercise_allocator; ((*_49).0: i32) = const 11_i32;                  
	n[10]: copy       n[1]  => _52 @ bb25[5]:  fn exercise_allocator; _52 = _1;                                        
	n[11]: offset[2]  n[10] => _51 @ bb25[6]:  fn exercise_allocator; _51 = offset(move _52, const 2_isize);           
	n[12]: field.0    n[11] => _   @ bb26[1]:  fn exercise_allocator; ((*_51).0: i32) = const 12_i32;                  
	n[13]: addr.store n[12] => _   @ bb26[1]:  fn exercise_allocator; ((*_51).0: i32) = const 12_i32;                  
	n[14]: copy       n[1]  => _64 @ bb29[14]: fn exercise_allocator; _64 = _1;                                        
	n[15]: offset[0]  n[14] => _63 @ bb29[20]: fn exercise_allocator; _63 = offset(move _64, move _65);                
	n[16]: field.0    n[15] => _62 @ bb31[2]:  fn exercise_allocator; _62 = ((*_63).0: i32);                           
	n[17]: addr.load  n[16] => _   @ bb31[2]:  fn exercise_allocator; _62 = ((*_63).0: i32);                           
	n[18]: copy       n[1]  => _64 @ bb29[14]: fn exercise_allocator; _64 = _1;                                        
	n[19]: offset[1]  n[18] => _63 @ bb29[20]: fn exercise_allocator; _63 = offset(move _64, move _65);                
	n[20]: field.0    n[19] => _62 @ bb31[2]:  fn exercise_allocator; _62 = ((*_63).0: i32);                           
	n[21]: addr.load  n[20] => _   @ bb31[2]:  fn exercise_allocator; _62 = ((*_63).0: i32);                           
	n[22]: copy       n[1]  => _64 @ bb29[14]: fn exercise_allocator; _64 = _1;                                        
	n[23]: offset[2]  n[22] => _63 @ bb29[20]: fn exercise_allocator; _63 = offset(move _64, move _65);                
	n[24]: field.0    n[23] => _62 @ bb31[2]:  fn exercise_allocator; _62 = ((*_63).0: i32);                           
	n[25]: addr.load  n[24] => _   @ bb31[2]:  fn exercise_allocator; _62 = ((*_63).0: i32);                           
	n[26]: copy       n[1]  => _73 @ bb39[6]:  fn exercise_allocator; _73 = _1;                                        
	n[27]: copy       n[26] => _72 @ bb39[7]:  fn exercise_allocator; _72 = move _73 as *mut libc::c_void (Misc);      
	n[28]: free       n[27] => _71 @ bb39[9]:  fn exercise_allocator; _71 = free(move _72);                            
}
nodes_that_need_write = [13, 12, 11, 10, 9, 8, 7, 6, 5, 4, 3, 2, 1, 0]

g {
	n[0]:  alloc      _     => _74  @ bb41[2]:  fn exercise_allocator; _74 = calloc(move _75, move _76);            
	n[1]:  copy       n[0]  => _1   @ bb42[2]:  fn exercise_allocator; _1 = move _74 as *mut pointers::S (Misc);    
	n[2]:  copy       n[1]  => _79  @ bb42[6]:  fn exercise_allocator; _79 = _1;                                    
	n[3]:  offset[0]  n[2]  => _78  @ bb42[7]:  fn exercise_allocator; _78 = offset(move _79, const 0_isize);       
	n[4]:  field.0    n[3]  => _    @ bb43[1]:  fn exercise_allocator; ((*_78).0: i32) = const 10_i32;              
	n[5]:  addr.store n[4]  => _    @ bb43[1]:  fn exercise_allocator; ((*_78).0: i32) = const 10_i32;              
	n[6]:  copy       n[1]  => _81  @ bb43[5]:  fn exercise_allocator; _81 = _1;                                    
	n[7]:  offset[1]  n[6]  => _80  @ bb43[6]:  fn exercise_allocator; _80 = offset(move _81, const 1_isize);       
	n[8]:  field.0    n[7]  => _    @ bb44[1]:  fn exercise_allocator; ((*_80).0: i32) = const 11_i32;              
	n[9]:  addr.store n[8]  => _    @ bb44[1]:  fn exercise_allocator; ((*_80).0: i32) = const 11_i32;              
	n[10]: copy       n[1]  => _83  @ bb44[5]:  fn exercise_allocator; _83 = _1;                                    
	n[11]: offset[2]  n[10] => _82  @ bb44[6]:  fn exercise_allocator; _82 = offset(move _83, const 2_isize);       
	n[12]: field.0    n[11] => _    @ bb45[1]:  fn exercise_allocator; ((*_82).0: i32) = const 12_i32;              
	n[13]: addr.store n[12] => _    @ bb45[1]:  fn exercise_allocator; ((*_82).0: i32) = const 12_i32;              
	n[14]: copy       n[1]  => _85  @ bb45[5]:  fn exercise_allocator; _85 = _1;                                    
	n[15]: offset[3]  n[14] => _84  @ bb45[6]:  fn exercise_allocator; _84 = offset(move _85, const 3_isize);       
	n[16]: field.0    n[15] => _    @ bb46[1]:  fn exercise_allocator; ((*_84).0: i32) = const 13_i32;              
	n[17]: addr.store n[16] => _    @ bb46[1]:  fn exercise_allocator; ((*_84).0: i32) = const 13_i32;              
	n[18]: copy       n[1]  => _97  @ bb49[14]: fn exercise_allocator; _97 = _1;                                    
	n[19]: offset[0]  n[18] => _96  @ bb49[20]: fn exercise_allocator; _96 = offset(move _97, move _98);            
	n[20]: field.0    n[19] => _95  @ bb51[2]:  fn exercise_allocator; _95 = ((*_96).0: i32);                       
	n[21]: addr.load  n[20] => _    @ bb51[2]:  fn exercise_allocator; _95 = ((*_96).0: i32);                       
	n[22]: copy       n[1]  => _97  @ bb49[14]: fn exercise_allocator; _97 = _1;                                    
	n[23]: offset[1]  n[22] => _96  @ bb49[20]: fn exercise_allocator; _96 = offset(move _97, move _98);            
	n[24]: field.0    n[23] => _95  @ bb51[2]:  fn exercise_allocator; _95 = ((*_96).0: i32);                       
	n[25]: addr.load  n[24] => _    @ bb51[2]:  fn exercise_allocator; _95 = ((*_96).0: i32);                       
	n[26]: copy       n[1]  => _97  @ bb49[14]: fn exercise_allocator; _97 = _1;                                    
	n[27]: offset[2]  n[26] => _96  @ bb49[20]: fn exercise_allocator; _96 = offset(move _97, move _98);            
	n[28]: field.0    n[27] => _95  @ bb51[2]:  fn exercise_allocator; _95 = ((*_96).0: i32);                       
	n[29]: addr.load  n[28] => _    @ bb51[2]:  fn exercise_allocator; _95 = ((*_96).0: i32);                       
	n[30]: copy       n[1]  => _97  @ bb49[14]: fn exercise_allocator; _97 = _1;                                    
	n[31]: offset[3]  n[30] => _96  @ bb49[20]: fn exercise_allocator; _96 = offset(move _97, move _98);            
	n[32]: field.0    n[31] => _95  @ bb51[2]:  fn exercise_allocator; _95 = ((*_96).0: i32);                       
	n[33]: addr.load  n[32] => _    @ bb51[2]:  fn exercise_allocator; _95 = ((*_96).0: i32);                       
	n[34]: copy       n[1]  => _106 @ bb59[6]:  fn exercise_allocator; _106 = _1;                                   
	n[35]: copy       n[34] => _105 @ bb59[7]:  fn exercise_allocator; _105 = move _106 as *mut libc::c_void (Misc);
	n[36]: free       n[35] => _104 @ bb59[9]:  fn exercise_allocator; _104 = free(move _105);                      
}
nodes_that_need_write = [17, 16, 15, 14, 13, 12, 11, 10, 9, 8, 7, 6, 5, 4, 3, 2, 1, 0]

g {
	n[0]: alloc      _    => _2  @ bb1[2]:  fn simple_analysis; _2 = malloc(move _3);                      
	n[1]: copy       n[0] => _1  @ bb2[1]:  fn simple_analysis; _1 = move _2 as *mut pointers::S (Misc);   
	n[2]: field.0    n[1] => _   @ bb2[5]:  fn simple_analysis; ((*_1).0: i32) = const 10_i32;             
	n[3]: addr.store n[2] => _   @ bb2[5]:  fn simple_analysis; ((*_1).0: i32) = const 10_i32;             
	n[4]: field.0    n[1] => _10 @ bb2[18]: fn simple_analysis; _10 = ((*_1).0: i32);                      
	n[5]: addr.load  n[4] => _   @ bb2[18]: fn simple_analysis; _10 = ((*_1).0: i32);                      
	n[6]: copy       n[1] => _13 @ bb3[7]:  fn simple_analysis; _13 = _1;                                  
	n[7]: copy       n[6] => _12 @ bb3[8]:  fn simple_analysis; _12 = move _13 as *mut libc::c_void (Misc);
	n[8]: free       n[7] => _11 @ bb3[10]: fn simple_analysis; _11 = free(move _12);                      
}
nodes_that_need_write = [3, 2, 1, 0]

g {
	n[0]:  alloc      _    => _2 @ bb1[2]:  fn analysis2;        _2 = malloc(move _3);                    
	n[1]:  copy       n[0] => _1 @ bb2[1]:  fn analysis2;        _1 = move _2 as *mut pointers::S (Misc); 
	n[2]:  field.0    n[1] => _  @ bb2[5]:  fn analysis2;        ((*_1).0: i32) = const 10_i32;           
	n[3]:  addr.store n[2] => _  @ bb2[5]:  fn analysis2;        ((*_1).0: i32) = const 10_i32;           
	n[4]:  copy       n[1] => _6 @ bb2[8]:  fn analysis2;        _6 = _1;                                 
	n[5]:  copy       n[4] => _1 @ bb0[0]:  fn analysis2_helper; _5 = analysis2_helper(move _6);          
	n[6]:  field.0    n[5] => _7 @ bb0[12]: fn analysis2_helper; _7 = ((*_1).0: i32);                     
	n[7]:  addr.load  n[6] => _  @ bb0[12]: fn analysis2_helper; _7 = ((*_1).0: i32);                     
	n[8]:  copy       n[5] => _9 @ bb3[5]:  fn analysis2;        _9 = _1;                                 
	n[9]:  copy       n[8] => _8 @ bb3[6]:  fn analysis2;        _8 = move _9 as *mut libc::c_void (Misc);
	n[10]: free       n[9] => _7 @ bb3[8]:  fn analysis2;        _7 = free(move _8);                      
}
nodes_that_need_write = [3, 2, 1, 0]

g {
	n[0]: alloc      _    => _0  @ bb0[2]:  fn malloc_wrapper;          _0 = malloc(move _3);                      
	n[1]: copy       n[0] => _2  @ bb1[2]:  fn inter_function_analysis; _2 = malloc_wrapper(move _3);              
	n[2]: copy       n[1] => _1  @ bb2[1]:  fn inter_function_analysis; _1 = move _2 as *mut pointers::S (Misc);   
	n[3]: field.0    n[2] => _   @ bb2[5]:  fn inter_function_analysis; ((*_1).0: i32) = const 11_i32;             
	n[4]: addr.store n[3] => _   @ bb2[5]:  fn inter_function_analysis; ((*_1).0: i32) = const 11_i32;             
	n[5]: field.0    n[2] => _10 @ bb2[18]: fn inter_function_analysis; _10 = ((*_1).0: i32);                      
	n[6]: addr.load  n[5] => _   @ bb2[18]: fn inter_function_analysis; _10 = ((*_1).0: i32);                      
	n[7]: copy       n[2] => _13 @ bb3[7]:  fn inter_function_analysis; _13 = _1;                                  
	n[8]: copy       n[7] => _12 @ bb3[8]:  fn inter_function_analysis; _12 = move _13 as *mut libc::c_void (Misc);
	n[9]: free       n[8] => _11 @ bb3[10]: fn inter_function_analysis; _11 = free(move _12);                      
}
nodes_that_need_write = [4, 3, 2, 1, 0]

g {
	n[0]: alloc       _    => _2   @ bb1[2]: fn no_owner; _2 = malloc(move _3);                      
<<<<<<< HEAD
	n[1]: value.store n[0] => _5.* @ bb2[3]: fn no_owner; (*_5) = move _2 as *mut pointers::S (Misc);
	n[2]: addr.store  n[1] => _    @ bb2[3]: fn no_owner; (*_5) = move _2 as *mut pointers::S (Misc);
=======
	n[1]: value.store n[0] => _5.* @ bb2[4]: fn no_owner; (*_5) = move _2 as *mut pointers::S (Misc);
>>>>>>> 0507dbf8
}
nodes_that_need_write = []

g {
	n[0]:  copy       _     => _5  @ bb2[3]:  fn no_owner; _5 = const {alloc2: *mut *mut pointers::S};       
	n[1]:  addr.store n[0]  => _   @ bb2[3]:  fn no_owner; (*_5) = move _2 as *mut pointers::S (Misc);       
	n[2]:  copy       _     => _5  @ bb2[3]:  fn no_owner; _5 = const {alloc2: *mut *mut pointers::S};       
	n[3]:  addr.store n[2]  => _   @ bb2[3]:  fn no_owner; (*_5) = move _2 as *mut pointers::S (Misc);       
	n[4]:  copy       _     => _12 @ bb3[5]:  fn no_owner; _12 = const {alloc2: *mut *mut pointers::S};      
	n[5]:  addr.load  n[4]  => _   @ bb3[5]:  fn no_owner; _11 = (*_12);                                     
	n[6]:  copy       _     => _6  @ bb2[10]: fn invalid;  _6 = const {alloc2: *mut *mut pointers::S};       
	n[7]:  addr.store n[6]  => _   @ bb2[10]: fn invalid;  (*_6) = move _5;                                  
	n[8]:  copy       _     => _19 @ bb3[18]: fn invalid;  _19 = const {alloc2: *mut *mut pointers::S};      
	n[9]:  field.0    n[8]  => _18 @ bb3[18]: fn invalid;  _18 = ((*(*_19)).0: i32);                         
	n[10]: addr.load  n[9]  => _   @ bb3[18]: fn invalid;  _18 = ((*(*_19)).0: i32);                         
	n[11]: copy       _     => _20 @ bb4[7]:  fn invalid;  _20 = const {alloc2: *mut *mut pointers::S};      
	n[12]: addr.store n[11] => _   @ bb4[7]:  fn invalid;  (*_20) = const 0_usize as *mut pointers::S (Misc);
}
nodes_that_need_write = [12, 11, 7, 6, 3, 2, 1, 0]

g {
	n[0]: alloc       _    => _2   @ bb1[2]: fn no_owner; _2 = malloc(move _3);                      
	n[1]: value.store n[0] => _5.* @ bb2[3]: fn no_owner; (*_5) = move _2 as *mut pointers::S (Misc);
	n[2]: value.load  _    => _11  @ bb3[5]: fn no_owner; _11 = (*_12);                              
	n[3]: copy        n[2] => _10  @ bb3[6]: fn no_owner; _10 = move _11 as *mut libc::c_void (Misc);
	n[4]: free        n[3] => _9   @ bb3[8]: fn no_owner; _9 = free(move _10);                       
}
nodes_that_need_write = []

g {
	n[0]:  alloc       _    => _2   @ bb1[2]:  fn invalid; _2 = malloc(move _3);                      
	n[1]:  copy        n[0] => _1   @ bb2[1]:  fn invalid; _1 = move _2 as *mut pointers::S (Misc);   
	n[2]:  field.0     n[1] => _    @ bb2[5]:  fn invalid; ((*_1).0: i32) = const 10_i32;             
	n[3]:  addr.store  n[2] => _    @ bb2[5]:  fn invalid; ((*_1).0: i32) = const 10_i32;             
	n[4]:  copy        n[1] => _5   @ bb2[7]:  fn invalid; _5 = _1;                                   
	n[5]:  value.store n[4] => _6.* @ bb2[10]: fn invalid; (*_6) = move _5;                           
	n[6]:  field.0     n[1] => _12  @ bb2[25]: fn invalid; _12 = ((*_1).0: i32);                      
	n[7]:  addr.load   n[6] => _    @ bb2[25]: fn invalid; _12 = ((*_1).0: i32);                      
	n[8]:  copy        n[1] => _23  @ bb4[12]: fn invalid; _23 = _1;                                  
	n[9]:  copy        n[8] => _22  @ bb4[13]: fn invalid; _22 = move _23 as *mut libc::c_void (Misc);
	n[10]: free        n[9] => _21  @ bb4[15]: fn invalid; _21 = free(move _22);                      
}
nodes_that_need_write = [3, 2, 1, 0]

g {
<<<<<<< HEAD
	n[0]: addr.store _ => _ @ bb2[10]: fn invalid; (*_6) = move _5;
}
nodes_that_need_write = [0]

g {
	n[0]: field.0 _ => _18 @ bb3[18]: fn invalid; _18 = ((*(*_19)).0: i32);
}
nodes_that_need_write = []

g {
	n[0]: addr.load _ => _ @ bb3[18]: fn invalid; _18 = ((*(*_19)).0: i32);
}
nodes_that_need_write = []

g {
	n[0]: addr.store _ => _ @ bb4[7]: fn invalid; (*_20) = const 0_usize as *mut pointers::S (Misc);
}
nodes_that_need_write = [0]

g {
	n[0]: &_1  _    => _4 @ bb0[8]: fn testing; _4 = &mut _1;       
	n[1]: copy n[0] => _3 @ bb0[9]: fn testing; _3 = &raw mut (*_4);
=======
	n[0]: &_1  _    => _4 @ bb0[8]:  fn testing; _4 = &mut _1;       
	n[1]: copy n[0] => _3 @ bb0[10]: fn testing; _3 = &raw mut (*_4);
>>>>>>> 0507dbf8
}
nodes_that_need_write = []

g {
	n[0]: &_3        _    => _5 @ bb0[13]: fn testing; _5 = &mut _3;   
	n[1]: addr.store n[0] => _  @ bb0[18]: fn testing; (*_5) = move _6;
}
nodes_that_need_write = [1, 0]

g {
	n[0]: &_1         _    => _7   @ bb0[16]: fn testing; _7 = &mut _1;       
	n[1]: copy        n[0] => _6   @ bb0[17]: fn testing; _6 = &raw mut (*_7);
	n[2]: value.store n[1] => _5.* @ bb0[18]: fn testing; (*_5) = move _6;    
}
nodes_that_need_write = []

g {
	n[0]: alloc      _    => _2  @ bb1[2]:  fn simple1; _2 = malloc(move _3);                      
	n[1]: copy       n[0] => _1  @ bb2[1]:  fn simple1; _1 = move _2 as *mut pointers::S (Misc);   
	n[2]: copy       n[1] => _8  @ bb2[8]:  fn simple1; _8 = _1;                                   
	n[3]: copy       n[2] => _7  @ bb2[9]:  fn simple1; _7 = move _8 as *mut libc::c_void (Misc);  
	n[4]: free       n[3] => _6  @ bb3[2]:  fn simple1; _6 = realloc(move _7, move _9);            
	n[5]: copy       n[1] => _16 @ bb4[20]: fn simple1; _16 = _1;                                  
	n[6]: ptr_to_int n[5] => _   @ bb4[21]: fn simple1; _15 = move _16 as usize (Misc);            
	n[7]: copy       n[1] => _21 @ bb4[33]: fn simple1; _21 = _1;                                  
	n[8]: copy       n[7] => _20 @ bb4[34]: fn simple1; _20 = move _21 as *mut libc::c_void (Misc);
	n[9]: free       n[8] => _19 @ bb4[36]: fn simple1; _19 = free(move _20);                      
}
nodes_that_need_write = []

g {
	n[0]: alloc      _    => _6  @ bb3[2]:  fn simple1; _6 = realloc(move _7, move _9);              
	n[1]: copy       n[0] => _5  @ bb4[2]:  fn simple1; _5 = move _6 as *mut pointers::S (Misc);     
	n[2]: copy       n[1] => _11 @ bb4[6]:  fn simple1; _11 = _5;                                    
	n[3]: field.0    n[2] => _   @ bb4[8]:  fn simple1; ((*_11).0: i32) = const 10_i32;              
	n[4]: addr.store n[3] => _   @ bb4[8]:  fn simple1; ((*_11).0: i32) = const 10_i32;              
	n[5]: copy       n[1] => _12 @ bb4[10]: fn simple1; _12 = _5;                                    
	n[6]: copy       n[2] => _13 @ bb4[13]: fn simple1; _13 = _11;                                   
	n[7]: int_to_ptr _    => _17 @ bb4[27]: fn simple1; _17 = move _18 as *const libc::c_void (Misc);
}
nodes_that_need_write = [4, 3, 2, 1, 0]

g {
	n[0]: &_13 _ => _14 @ bb4[16]: fn simple1; _14 = &raw const _13;
}
nodes_that_need_write = []

g {
	n[0]:  alloc       _     => _2     @ bb1[2]:  fn lighttpd_test;      _2 = malloc(move _3);                                     
	n[1]:  copy        n[0]  => _1     @ bb2[1]:  fn lighttpd_test;      _1 = move _2 as *mut *mut pointers::fdnode_st (Misc);     
	n[2]:  copy        n[1]  => _9     @ bb4[5]:  fn lighttpd_test;      _9 = _1;                                                  
	n[3]:  value.store n[2]  => _5.*.0 @ bb4[6]:  fn lighttpd_test;      ((*_5).0: *mut *mut pointers::fdnode_st) = move _9;       
	n[4]:  value.load  _     => _8     @ bb0[2]:  fn fdevent_register;   _8 = ((*_1).0: *mut *mut pointers::fdnode_st);            
	n[5]:  offset[0]   n[4]  => _7     @ bb0[8]:  fn fdevent_register;   _7 = offset(move _8, move _9);                            
	n[6]:  copy        n[5]  => _6     @ bb1[3]:  fn fdevent_register;   _6 = &mut (*_7);                                          
	n[7]:  addr.store  n[6]  => _      @ bb2[0]:  fn fdevent_register;   (*_6) = move _11;                                         
	n[8]:  addr.load   n[6]  => _      @ bb2[3]:  fn fdevent_register;   _12 = (*_6);                                              
	n[9]:  value.load  _     => _5     @ bb0[3]:  fn fdevent_unregister; _5 = ((*_1).0: *mut *mut pointers::fdnode_st);            
	n[10]: offset[0]   n[9]  => _4     @ bb0[9]:  fn fdevent_unregister; _4 = offset(move _5, move _6);                            
	n[11]: addr.load   n[10] => _      @ bb1[2]:  fn fdevent_unregister; _3 = (*_4);                                               
	n[12]: value.load  _     => _19    @ bb7[4]:  fn fdevent_unregister; _19 = ((*_1).0: *mut *mut pointers::fdnode_st);           
	n[13]: offset[0]   n[12] => _18    @ bb7[10]: fn fdevent_unregister; _18 = offset(move _19, move _20);                         
	n[14]: copy        n[13] => _17    @ bb8[3]:  fn fdevent_unregister; _17 = &mut (*_18);                                        
	n[15]: addr.store  n[14] => _      @ bb8[4]:  fn fdevent_unregister; (*_17) = const 0_usize as *mut pointers::fdnode_st (Misc);
	n[16]: copy        n[1]  => _20    @ bb6[6]:  fn lighttpd_test;      _20 = _1;                                                 
	n[17]: copy        n[16] => _19    @ bb6[7]:  fn lighttpd_test;      _19 = move _20 as *mut libc::c_void (Misc);               
	n[18]: free        n[17] => _18    @ bb6[9]:  fn lighttpd_test;      _18 = free(move _19);                                     
}
nodes_that_need_write = [15, 14, 13, 12, 7, 6, 5, 4]

g {
	n[0]:  alloc      _     => _6  @ bb3[2]:  fn lighttpd_test;                 _6 = malloc(move _7);                                         
	n[1]:  copy       n[0]  => _5  @ bb4[1]:  fn lighttpd_test;                 _5 = move _6 as *mut pointers::fdevents (Misc);               
	n[2]:  field.0    n[1]  => _   @ bb4[6]:  fn lighttpd_test;                 ((*_5).0: *mut *mut pointers::fdnode_st) = move _9;           
	n[3]:  addr.store n[2]  => _   @ bb4[6]:  fn lighttpd_test;                 ((*_5).0: *mut *mut pointers::fdnode_st) = move _9;           
	n[4]:  copy       n[1]  => _12 @ bb4[10]: fn lighttpd_test;                 _12 = _5;                                                     
	n[5]:  value.load _     => _10 @ bb2[10]: fn connection_accepted;           _10 = ((*_1).0: *mut pointers::fdevents);                     
	n[6]:  copy       n[5]  => _1  @ bb0[0]:  fn fdevent_register;              _9 = fdevent_register(move _10, move _11, move _12, move _14);
	n[7]:  field.0    n[6]  => _8  @ bb0[2]:  fn fdevent_register;              _8 = ((*_1).0: *mut *mut pointers::fdnode_st);                
	n[8]:  addr.load  n[7]  => _   @ bb0[2]:  fn fdevent_register;              _8 = ((*_1).0: *mut *mut pointers::fdnode_st);                
	n[9]:  value.load _     => _4  @ bb0[2]:  fn connection_close;              _4 = ((*_1).0: *mut pointers::fdevents);                      
	n[10]: copy       n[9]  => _1  @ bb0[0]:  fn fdevent_fdnode_event_del;      _3 = fdevent_fdnode_event_del(move _4, move _5);              
	n[11]: copy       n[10] => _7  @ bb2[2]:  fn fdevent_fdnode_event_del;      _7 = _1;                                                      
	n[12]: copy       n[11] => _1  @ bb0[0]:  fn fdevent_fdnode_event_unsetter; _6 = fdevent_fdnode_event_unsetter(move _7, move _8);         
	n[13]: value.load _     => _7  @ bb1[5]:  fn connection_close;              _7 = ((*_1).0: *mut pointers::fdevents);                      
	n[14]: copy       n[13] => _1  @ bb0[0]:  fn fdevent_unregister;            _6 = fdevent_unregister(move _7, move _8);                    
	n[15]: field.0    n[14] => _5  @ bb0[3]:  fn fdevent_unregister;            _5 = ((*_1).0: *mut *mut pointers::fdnode_st);                
	n[16]: addr.load  n[15] => _   @ bb0[3]:  fn fdevent_unregister;            _5 = ((*_1).0: *mut *mut pointers::fdnode_st);                
	n[17]: field.0    n[14] => _19 @ bb7[4]:  fn fdevent_unregister;            _19 = ((*_1).0: *mut *mut pointers::fdnode_st);               
	n[18]: addr.load  n[17] => _   @ bb7[4]:  fn fdevent_unregister;            _19 = ((*_1).0: *mut *mut pointers::fdnode_st);               
	n[19]: copy       n[15] => _23 @ bb7[5]:  fn lighttpd_test;                 _23 = _5;                                                     
	n[20]: copy       n[19] => _22 @ bb7[6]:  fn lighttpd_test;                 _22 = move _23 as *mut libc::c_void (Misc);                   
	n[21]: free       n[20] => _21 @ bb7[8]:  fn lighttpd_test;                 _21 = free(move _22);                                         
}
nodes_that_need_write = [3, 2, 1, 0]

g {
	n[0]:  &_11      _    => _10 @ bb4[14]: fn lighttpd_test;       _10 = &mut _11;                                  
	n[1]:  copy      n[0] => _14 @ bb4[17]: fn lighttpd_test;       _14 = &raw mut (*_10);                           
	n[2]:  copy      n[1] => _1  @ bb0[0]:  fn connection_accepted; _13 = connection_accepted(move _14, const 0_i32);
	n[3]:  field.0   n[2] => _10 @ bb2[10]: fn connection_accepted; _10 = ((*_1).0: *mut pointers::fdevents);        
	n[4]:  addr.load n[3] => _   @ bb2[10]: fn connection_accepted; _10 = ((*_1).0: *mut pointers::fdevents);        
	n[5]:  copy      n[3] => _16 @ bb5[4]:  fn lighttpd_test;       _16 = &raw mut (*_10);                           
	n[6]:  copy      n[5] => _1  @ bb0[0]:  fn connection_close;    _15 = connection_close(move _16, move _17);      
	n[7]:  field.0   n[6] => _4  @ bb0[2]:  fn connection_close;    _4 = ((*_1).0: *mut pointers::fdevents);         
	n[8]:  addr.load n[7] => _   @ bb0[2]:  fn connection_close;    _4 = ((*_1).0: *mut pointers::fdevents);         
	n[9]:  field.0   n[6] => _7  @ bb1[5]:  fn connection_close;    _7 = ((*_1).0: *mut pointers::fdevents);         
	n[10]: addr.load n[9] => _   @ bb1[5]:  fn connection_close;    _7 = ((*_1).0: *mut pointers::fdevents);         
}
nodes_that_need_write = []

g {
	n[0]:  alloc       _     => _5      @ bb1[2]:  fn connection_accepted; _5 = malloc(move _6);                                         
	n[1]:  copy        n[0]  => _4      @ bb2[1]:  fn connection_accepted; _4 = move _5 as *mut pointers::connection (Misc);             
	n[2]:  field.0     n[1]  => _       @ bb2[6]:  fn connection_accepted; ((*_4).0: i32) = move _8;                                     
	n[3]:  addr.store  n[2]  => _       @ bb2[6]:  fn connection_accepted; ((*_4).0: i32) = move _8;                                     
	n[4]:  field.0     n[1]  => _11     @ bb2[12]: fn connection_accepted; _11 = ((*_4).0: i32);                                         
	n[5]:  addr.load   n[4]  => _       @ bb2[12]: fn connection_accepted; _11 = ((*_4).0: i32);                                         
	n[6]:  copy        n[1]  => _15     @ bb2[20]: fn connection_accepted; _15 = _4;                                                     
	n[7]:  copy        n[6]  => _14     @ bb2[21]: fn connection_accepted; _14 = move _15 as *mut libc::c_void (Misc);                   
	n[8]:  copy        n[7]  => _4      @ bb0[0]:  fn fdevent_register;    _9 = fdevent_register(move _10, move _11, move _12, move _14);
	n[9]:  copy        n[8]  => _15     @ bb2[15]: fn fdevent_register;    _15 = _4;                                                     
	n[10]: value.store n[9]  => _12.*.1 @ bb2[16]: fn fdevent_register;    ((*_12).1: *mut libc::c_void) = move _15;                     
	n[11]: field.1     n[1]  => _       @ bb3[4]:  fn connection_accepted; ((*_4).1: *mut pointers::fdnode_st) = move _9;                
	n[12]: addr.store  n[11] => _       @ bb3[4]:  fn connection_accepted; ((*_4).1: *mut pointers::fdnode_st) = move _9;                
	n[13]: copy        n[8]  => _0      @ bb3[6]:  fn connection_accepted; _0 = _4;                                                      
	n[14]: copy        n[13] => _13     @ bb4[18]: fn lighttpd_test;       _13 = connection_accepted(move _14, const 0_i32);             
	n[15]: copy        n[14] => _17     @ bb5[6]:  fn lighttpd_test;       _17 = _13;                                                    
	n[16]: copy        n[15] => _2      @ bb0[0]:  fn connection_close;    _15 = connection_close(move _16, move _17);                   
	n[17]: field.1     n[16] => _5      @ bb0[4]:  fn connection_close;    _5 = ((*_2).1: *mut pointers::fdnode_st);                     
	n[18]: addr.load   n[17] => _       @ bb0[4]:  fn connection_close;    _5 = ((*_2).1: *mut pointers::fdnode_st);                     
	n[19]: field.0     n[16] => _8      @ bb1[7]:  fn connection_close;    _8 = ((*_2).0: i32);                                          
	n[20]: addr.load   n[19] => _       @ bb1[7]:  fn connection_close;    _8 = ((*_2).0: i32);                                          
}
nodes_that_need_write = [12, 11, 3, 2, 1, 0]

g {
	n[0]:  alloc       _     => _3     @ bb1[2]:  fn fdnode_init;                   _3 = calloc(move _4, move _6);                                                                  
	n[1]:  copy        n[0]  => _2     @ bb2[2]:  fn fdnode_init;                   _2 = move _3 as *mut pointers::fdnode_st (Misc);                                                
	n[2]:  copy        n[1]  => _10    @ bb2[9]:  fn fdnode_init;                   _10 = _2;                                                                                       
	n[3]:  copy        n[2]  => _1     @ bb0[0]:  fn is_null;                       _9 = is_null(move _10);                                                                         
	n[4]:  copy        n[1]  => _0     @ bb9[2]:  fn fdnode_init;                   _0 = _2;                                                                                        
	n[5]:  copy        n[4]  => _11    @ bb1[5]:  fn fdevent_register;              _11 = fdnode_init();                                                                            
	n[6]:  value.store n[5]  => _6.*   @ bb2[0]:  fn fdevent_register;              (*_6) = move _11;                                                                               
	n[7]:  value.load  _     => _12    @ bb2[3]:  fn fdevent_register;              _12 = (*_6);                                                                                    
	n[8]:  field.0     n[7]  => _      @ bb2[8]:  fn fdevent_register;              ((*_12).0: std::option::Option<unsafe extern "C" fn(*mut libc::c_void, i32) -> u32>) = move _13;
	n[9]:  addr.store  n[8]  => _      @ bb2[8]:  fn fdevent_register;              ((*_12).0: std::option::Option<unsafe extern "C" fn(*mut libc::c_void, i32) -> u32>) = move _13;
	n[10]: field.2     n[7]  => _      @ bb2[12]: fn fdevent_register;              ((*_12).2: i32) = move _14;                                                                     
	n[11]: addr.store  n[10] => _      @ bb2[12]: fn fdevent_register;              ((*_12).2: i32) = move _14;                                                                     
	n[12]: field.1     n[7]  => _      @ bb2[16]: fn fdevent_register;              ((*_12).1: *mut libc::c_void) = move _15;                                                       
	n[13]: addr.store  n[12] => _      @ bb2[16]: fn fdevent_register;              ((*_12).1: *mut libc::c_void) = move _15;                                                       
	n[14]: field.3     n[7]  => _      @ bb2[20]: fn fdevent_register;              ((*_12).3: i32) = move _16;                                                                     
	n[15]: addr.store  n[14] => _      @ bb2[20]: fn fdevent_register;              ((*_12).3: i32) = move _16;                                                                     
	n[16]: field.4     n[7]  => _      @ bb3[0]:  fn fdevent_register;              ((*_12).4: i32) = Neg(move _17);                                                                
	n[17]: addr.store  n[16] => _      @ bb3[0]:  fn fdevent_register;              ((*_12).4: i32) = Neg(move _17);                                                                
	n[18]: copy        n[7]  => _0     @ bb3[2]:  fn fdevent_register;              _0 = _12;                                                                                       
	n[19]: copy        n[18] => _9     @ bb2[23]: fn connection_accepted;           _9 = fdevent_register(move _10, move _11, move _12, move _14);                                  
	n[20]: value.store n[19] => _4.*.1 @ bb3[4]:  fn connection_accepted;           ((*_4).1: *mut pointers::fdnode_st) = move _9;                                                  
	n[21]: value.load  _     => _5     @ bb0[4]:  fn connection_close;              _5 = ((*_2).1: *mut pointers::fdnode_st);                                                       
	n[22]: copy        n[21] => _2     @ bb0[0]:  fn fdevent_fdnode_event_del;      _3 = fdevent_fdnode_event_del(move _4, move _5);                                                
	n[23]: copy        n[22] => _5     @ bb0[3]:  fn fdevent_fdnode_event_del;      _5 = _2;                                                                                        
	n[24]: copy        n[23] => _1     @ bb0[0]:  fn is_null;                       _4 = is_null(move _5);                                                                          
	n[25]: copy        n[22] => _8     @ bb2[4]:  fn fdevent_fdnode_event_del;      _8 = _2;                                                                                        
	n[26]: copy        n[25] => _2     @ bb0[0]:  fn fdevent_fdnode_event_unsetter; _6 = fdevent_fdnode_event_unsetter(move _7, move _8);                                           
	n[27]: field.4     n[26] => _8     @ bb1[3]:  fn fdevent_fdnode_event_unsetter; _8 = ((*_2).4: i32);                                                                            
	n[28]: addr.load   n[27] => _      @ bb1[3]:  fn fdevent_fdnode_event_unsetter; _8 = ((*_2).4: i32);                                                                            
	n[29]: value.load  _     => _3     @ bb1[2]:  fn fdevent_unregister;            _3 = (*_4);                                                                                     
	n[30]: copy        n[29] => _12    @ bb1[11]: fn fdevent_unregister;            _12 = _3;                                                                                       
	n[31]: ptr_to_int  n[30] => _      @ bb1[12]: fn fdevent_unregister;            _11 = move _12 as usize (Misc);                                                                 
	n[32]: copy        n[29] => _23    @ bb8[7]:  fn fdevent_unregister;            _23 = _3;                                                                                       
	n[33]: copy        n[32] => _1     @ bb0[0]:  fn fdnode_free;                   _22 = fdnode_free(move _23);                                                                    
	n[34]: copy        n[33] => _4     @ bb0[3]:  fn fdnode_free;                   _4 = _1;                                                                                        
	n[35]: copy        n[34] => _3     @ bb0[4]:  fn fdnode_free;                   _3 = move _4 as *mut libc::c_void (Misc);                                                       
	n[36]: free        n[35] => _2     @ bb0[6]:  fn fdnode_free;                   _2 = free(move _3);                                                                             
}
nodes_that_need_write = [17, 16, 15, 14, 13, 12, 11, 10, 9, 8, 7]

g {
	n[0]: alloc _    => _1 @ bb1[2]: fn test_malloc_free; _1 = malloc(move _2);
	n[1]: copy  n[0] => _5 @ bb2[4]: fn test_malloc_free; _5 = _1;             
	n[2]: free  n[1] => _4 @ bb2[5]: fn test_malloc_free; _4 = free(move _5);  
}
nodes_that_need_write = []

g {
	n[0]: alloc _    => _2 @ bb1[2]:  fn test_malloc_free_cast; _2 = malloc(move _3);                    
	n[1]: copy  n[0] => _1 @ bb2[1]:  fn test_malloc_free_cast; _1 = move _2 as *mut pointers::S (Misc); 
	n[2]: copy  n[1] => _7 @ bb2[7]:  fn test_malloc_free_cast; _7 = _1;                                 
	n[3]: copy  n[2] => _6 @ bb2[8]:  fn test_malloc_free_cast; _6 = move _7 as *mut libc::c_void (Misc);
	n[4]: free  n[3] => _5 @ bb2[10]: fn test_malloc_free_cast; _5 = free(move _6);                      
}
nodes_that_need_write = []

g {
	n[0]: alloc _    => _1 @ bb1[2]: fn test_arg; _1 = malloc(move _2);
	n[1]: copy  n[0] => _5 @ bb2[4]: fn test_arg; _5 = _1;             
	n[2]: copy  n[1] => _1 @ bb0[0]: fn foo;      _4 = foo(move _5);   
	n[3]: copy  n[2] => _2 @ bb0[1]: fn foo;      _2 = _1;             
	n[4]: copy  n[2] => _6 @ bb3[3]: fn test_arg; _6 = _1;             
}
nodes_that_need_write = []

g {
	n[0]:  alloc _     => _1  @ bb1[2]: fn test_arg_rec; _1 = malloc(move _2);              
	n[1]:  copy  n[0]  => _5  @ bb2[4]: fn test_arg_rec; _5 = _1;                           
	n[2]:  copy  n[1]  => _2  @ bb0[0]: fn foo_rec;      _4 = foo_rec(const 3_i32, move _5);
	n[3]:  copy  n[2]  => _11 @ bb3[3]: fn foo_rec;      _11 = _2;                          
	n[4]:  copy  n[3]  => _2  @ bb0[0]: fn foo_rec;      _7 = foo_rec(move _8, move _11);   
	n[5]:  copy  n[4]  => _11 @ bb3[3]: fn foo_rec;      _11 = _2;                          
	n[6]:  copy  n[5]  => _2  @ bb0[0]: fn foo_rec;      _7 = foo_rec(move _8, move _11);   
	n[7]:  copy  n[6]  => _11 @ bb3[3]: fn foo_rec;      _11 = _2;                          
	n[8]:  copy  n[7]  => _2  @ bb0[0]: fn foo_rec;      _7 = foo_rec(move _8, move _11);   
	n[9]:  copy  n[8]  => _0  @ bb8[2]: fn foo_rec;      _0 = _2;                           
	n[10]: copy  n[9]  => _7  @ bb3[4]: fn foo_rec;      _7 = foo_rec(move _8, move _11);   
	n[11]: copy  n[10] => _12 @ bb4[4]: fn foo_rec;      _12 = _7;                          
	n[12]: copy  n[11] => _0  @ bb4[6]: fn foo_rec;      _0 = _12;                          
	n[13]: copy  n[12] => _7  @ bb3[4]: fn foo_rec;      _7 = foo_rec(move _8, move _11);   
	n[14]: copy  n[13] => _12 @ bb4[4]: fn foo_rec;      _12 = _7;                          
	n[15]: copy  n[14] => _0  @ bb4[6]: fn foo_rec;      _0 = _12;                          
	n[16]: copy  n[15] => _7  @ bb3[4]: fn foo_rec;      _7 = foo_rec(move _8, move _11);   
	n[17]: copy  n[16] => _12 @ bb4[4]: fn foo_rec;      _12 = _7;                          
	n[18]: copy  n[17] => _0  @ bb4[6]: fn foo_rec;      _0 = _12;                          
	n[19]: copy  n[18] => _4  @ bb2[5]: fn test_arg_rec; _4 = foo_rec(const 3_i32, move _5);
}
nodes_that_need_write = []

g {
	n[0]: &_1  _    => _2 @ bb0[4]:  fn test_shared_ref; _2 = &_1;                    
	n[1]: copy n[0] => _3 @ bb0[7]:  fn test_shared_ref; _3 = _2;                     
	n[2]: copy n[1] => _5 @ bb0[11]: fn test_shared_ref; _5 = &(*_3);                 
	n[3]: copy n[2] => _1 @ bb0[0]:  fn shared_ref_foo;  _4 = shared_ref_foo(move _5);
	n[4]: copy n[3] => _0 @ bb0[0]:  fn shared_ref_foo;  _0 = _1;                     
	n[5]: copy n[4] => _4 @ bb0[12]: fn test_shared_ref; _4 = shared_ref_foo(move _5);
	n[6]: copy n[5] => _6 @ bb1[3]:  fn test_shared_ref; _6 = &raw const (*_4);       
}
nodes_that_need_write = []

g {
	n[0]: &_1  _    => _4 @ bb0[8]: fn test_unique_ref; _4 = &mut _1;       
	n[1]: copy n[0] => _3 @ bb0[9]: fn test_unique_ref; _3 = &raw mut (*_4);
}
nodes_that_need_write = []

g {
	n[0]: &_3        _    => _5 @ bb0[13]: fn test_unique_ref; _5 = &mut _3;   
	n[1]: addr.store n[0] => _  @ bb0[18]: fn test_unique_ref; (*_5) = move _6;
}
nodes_that_need_write = [1, 0]

g {
	n[0]: &_1         _    => _7   @ bb0[16]: fn test_unique_ref; _7 = &mut _1;       
	n[1]: copy        n[0] => _6   @ bb0[17]: fn test_unique_ref; _6 = &raw mut (*_7);
	n[2]: value.store n[1] => _5.* @ bb0[18]: fn test_unique_ref; (*_5) = move _6;    
}
nodes_that_need_write = []

g {
	n[0]: alloc _    => _1 @ bb1[2]: fn test_realloc_reassign; _1 = malloc(move _2);          
	n[1]: copy  n[0] => _5 @ bb2[4]: fn test_realloc_reassign; _5 = _1;                       
	n[2]: free  n[1] => _4 @ bb4[2]: fn test_realloc_reassign; _4 = realloc(move _5, move _6);
}
nodes_that_need_write = []

g {
	n[0]: alloc _    => _4  @ bb4[2]: fn test_realloc_reassign; _4 = realloc(move _5, move _6);
	n[1]: copy  n[0] => _1  @ bb5[2]: fn test_realloc_reassign; _1 = move _4;                  
	n[2]: copy  n[1] => _11 @ bb5[6]: fn test_realloc_reassign; _11 = _1;                      
	n[3]: free  n[2] => _10 @ bb5[7]: fn test_realloc_reassign; _10 = free(move _11);          
}
nodes_that_need_write = []

g {
	n[0]: alloc _    => _1 @ bb1[2]: fn test_realloc_fresh; _1 = malloc(move _2);          
	n[1]: copy  n[0] => _5 @ bb2[4]: fn test_realloc_fresh; _5 = _1;                       
	n[2]: free  n[1] => _4 @ bb3[2]: fn test_realloc_fresh; _4 = realloc(move _5, move _6);
}
nodes_that_need_write = []

g {
	n[0]: alloc _    => _4 @ bb3[2]: fn test_realloc_fresh; _4 = realloc(move _5, move _6);
	n[1]: copy  n[0] => _9 @ bb4[5]: fn test_realloc_fresh; _9 = _4;                       
	n[2]: free  n[1] => _8 @ bb4[6]: fn test_realloc_fresh; _8 = free(move _9);            
}
nodes_that_need_write = []

g {
	n[0]: alloc     _    => _2 @ bb1[2]:  fn test_load_addr; _2 = malloc(move _3);                    
	n[1]: copy      n[0] => _1 @ bb2[1]:  fn test_load_addr; _1 = move _2 as *mut pointers::S (Misc); 
	n[2]: addr.load n[1] => _  @ bb2[5]:  fn test_load_addr; _5 = (*_1);                              
	n[3]: copy      n[1] => _8 @ bb2[10]: fn test_load_addr; _8 = _1;                                 
	n[4]: copy      n[3] => _7 @ bb2[11]: fn test_load_addr; _7 = move _8 as *mut libc::c_void (Misc);
	n[5]: free      n[4] => _6 @ bb2[13]: fn test_load_addr; _6 = free(move _7);                      
}
nodes_that_need_write = []

g {
	n[0]: alloc _ => _1 @ bb1[2]: fn test_overwrite; _1 = malloc(move _2);
}
nodes_that_need_write = []

g {
	n[0]: alloc _    => _4 @ bb3[2]: fn test_overwrite; _4 = malloc(move _5);
	n[1]: copy  n[0] => _7 @ bb4[3]: fn test_overwrite; _7 = _4;             
	n[2]: copy  n[1] => _1 @ bb4[4]: fn test_overwrite; _1 = move _7;        
	n[3]: copy  n[2] => _9 @ bb4[8]: fn test_overwrite; _9 = _1;             
	n[4]: free  n[3] => _8 @ bb4[9]: fn test_overwrite; _8 = free(move _9);  
}
nodes_that_need_write = []

g {
	n[0]: alloc      _    => _2 @ bb1[2]:  fn test_store_addr; _2 = malloc(move _3);                    
	n[1]: copy       n[0] => _1 @ bb2[1]:  fn test_store_addr; _1 = move _2 as *mut pointers::S (Misc); 
	n[2]: field.0    n[1] => _  @ bb2[4]:  fn test_store_addr; ((*_1).0: i32) = const 10_i32;           
	n[3]: addr.store n[2] => _  @ bb2[4]:  fn test_store_addr; ((*_1).0: i32) = const 10_i32;           
	n[4]: copy       n[1] => _7 @ bb2[8]:  fn test_store_addr; _7 = _1;                                 
	n[5]: copy       n[4] => _6 @ bb2[9]:  fn test_store_addr; _6 = move _7 as *mut libc::c_void (Misc);
	n[6]: free       n[5] => _5 @ bb2[11]: fn test_store_addr; _5 = free(move _6);                      
}
nodes_that_need_write = [3, 2, 1, 0]

g {
	n[0]: alloc      _    => _2  @ bb1[2]:  fn test_load_other_store_self; _2 = malloc(move _3);                      
	n[1]: copy       n[0] => _1  @ bb2[1]:  fn test_load_other_store_self; _1 = move _2 as *mut pointers::S (Misc);   
	n[2]: field.0    n[1] => _   @ bb4[4]:  fn test_load_other_store_self; ((*_1).0: i32) = const 10_i32;             
	n[3]: addr.store n[2] => _   @ bb4[4]:  fn test_load_other_store_self; ((*_1).0: i32) = const 10_i32;             
	n[4]: field.0    n[1] => _9  @ bb4[6]:  fn test_load_other_store_self; _9 = ((*_1).0: i32);                       
	n[5]: addr.load  n[4] => _   @ bb4[6]:  fn test_load_other_store_self; _9 = ((*_1).0: i32);                       
	n[6]: copy       n[1] => _12 @ bb4[12]: fn test_load_other_store_self; _12 = _1;                                  
	n[7]: copy       n[6] => _11 @ bb4[13]: fn test_load_other_store_self; _11 = move _12 as *mut libc::c_void (Misc);
	n[8]: free       n[7] => _10 @ bb4[15]: fn test_load_other_store_self; _10 = free(move _11);                      
}
nodes_that_need_write = [3, 2, 1, 0]

g {
	n[0]: alloc      _    => _6  @ bb3[2]: fn test_load_other_store_self; _6 = malloc(move _7);                      
	n[1]: copy       n[0] => _5  @ bb4[1]: fn test_load_other_store_self; _5 = move _6 as *mut pointers::S (Misc);   
	n[2]: field.0    n[1] => _   @ bb4[7]: fn test_load_other_store_self; ((*_5).0: i32) = move _9;                  
	n[3]: addr.store n[2] => _   @ bb4[7]: fn test_load_other_store_self; ((*_5).0: i32) = move _9;                  
	n[4]: copy       n[1] => _15 @ bb5[5]: fn test_load_other_store_self; _15 = _5;                                  
	n[5]: copy       n[4] => _14 @ bb5[6]: fn test_load_other_store_self; _14 = move _15 as *mut libc::c_void (Misc);
	n[6]: free       n[5] => _13 @ bb5[8]: fn test_load_other_store_self; _13 = free(move _14);                      
}
nodes_that_need_write = [3, 2, 1, 0]

g {
	n[0]:  alloc      _    => _2 @ bb1[2]:  fn test_load_self_store_self; _2 = calloc(move _3, move _4);            
	n[1]:  copy       n[0] => _1 @ bb2[2]:  fn test_load_self_store_self; _1 = move _2 as *mut pointers::S (Misc);  
	n[2]:  field.3    n[1] => _  @ bb2[6]:  fn test_load_self_store_self; _6 = (((*_1).3: pointers::T).3: i32);     
	n[3]:  field.3    n[2] => _6 @ bb2[6]:  fn test_load_self_store_self; _6 = (((*_1).3: pointers::T).3: i32);     
	n[4]:  addr.load  n[3] => _  @ bb2[6]:  fn test_load_self_store_self; _6 = (((*_1).3: pointers::T).3: i32);     
	n[5]:  field.3    n[1] => _  @ bb2[7]:  fn test_load_self_store_self; (((*_1).3: pointers::T).3: i32) = move _6;
	n[6]:  field.3    n[5] => _  @ bb2[7]:  fn test_load_self_store_self; (((*_1).3: pointers::T).3: i32) = move _6;
	n[7]:  addr.store n[6] => _  @ bb2[7]:  fn test_load_self_store_self; (((*_1).3: pointers::T).3: i32) = move _6;
	n[8]:  copy       n[1] => _9 @ bb2[12]: fn test_load_self_store_self; _9 = _1;                                  
	n[9]:  copy       n[8] => _8 @ bb2[13]: fn test_load_self_store_self; _8 = move _9 as *mut libc::c_void (Misc); 
	n[10]: free       n[9] => _7 @ bb2[15]: fn test_load_self_store_self; _7 = free(move _8);                       
}
nodes_that_need_write = [7, 6, 5, 1, 0]

g {
	n[0]: alloc      _    => _2  @ bb1[2]:  fn test_load_self_store_self_inter; _2 = calloc(move _3, move _4);            
	n[1]: copy       n[0] => _1  @ bb2[2]:  fn test_load_self_store_self_inter; _1 = move _2 as *mut pointers::S (Misc);  
	n[2]: field.0    n[1] => _6  @ bb2[6]:  fn test_load_self_store_self_inter; _6 = ((*_1).0: i32);                      
	n[3]: addr.load  n[2] => _   @ bb2[6]:  fn test_load_self_store_self_inter; _6 = ((*_1).0: i32);                      
	n[4]: field.0    n[1] => _   @ bb2[10]: fn test_load_self_store_self_inter; ((*_1).0: i32) = move _7;                 
	n[5]: addr.store n[4] => _   @ bb2[10]: fn test_load_self_store_self_inter; ((*_1).0: i32) = move _7;                 
	n[6]: copy       n[1] => _10 @ bb2[15]: fn test_load_self_store_self_inter; _10 = _1;                                 
	n[7]: copy       n[6] => _9  @ bb2[16]: fn test_load_self_store_self_inter; _9 = move _10 as *mut libc::c_void (Misc);
	n[8]: free       n[7] => _8  @ bb2[18]: fn test_load_self_store_self_inter; _8 = free(move _9);                       
}
nodes_that_need_write = [5, 4, 1, 0]

g {
	n[0]: alloc      _    => _1 @ bb1[2]:  fn test_ptr_int_ptr; _1 = malloc(move _2);                    
	n[1]: copy       n[0] => _5 @ bb2[4]:  fn test_ptr_int_ptr; _5 = _1;                                 
	n[2]: ptr_to_int n[1] => _  @ bb2[5]:  fn test_ptr_int_ptr; _4 = move _5 as usize (Misc);            
	n[3]: int_to_ptr _    => _1 @ bb2[10]: fn test_ptr_int_ptr; _1 = move _6 as *mut libc::c_void (Misc);
	n[4]: copy       n[3] => _8 @ bb2[14]: fn test_ptr_int_ptr; _8 = _1;                                 
	n[5]: free       n[4] => _7 @ bb2[15]: fn test_ptr_int_ptr; _7 = free(move _8);                      
}
nodes_that_need_write = []

g {
	n[0]: alloc      _    => _1 @ bb1[2]: fn test_load_value; _1 = malloc(move _2);
	n[1]: value.load _    => _6 @ bb2[7]: fn test_load_value; _6 = (*_4);          
	n[2]: free       n[1] => _5 @ bb2[8]: fn test_load_value; _5 = free(move _6);  
}
nodes_that_need_write = []

g {
	n[0]: &_1       _    => _4 @ bb2[3]: fn test_load_value; _4 = &raw const _1;
	n[1]: addr.load n[0] => _  @ bb2[7]: fn test_load_value; _6 = (*_4);        
}
nodes_that_need_write = []

g {
	n[0]: alloc       _    => _1   @ bb1[2]:  fn test_store_value; _1 = malloc(move _2);
	n[1]: copy        n[0] => _4   @ bb2[3]:  fn test_store_value; _4 = _1;             
	n[2]: copy        n[1] => _6   @ bb2[9]:  fn test_store_value; _6 = _4;             
	n[3]: value.store n[2] => _5.* @ bb2[10]: fn test_store_value; (*_5) = move _6;     
	n[4]: copy        n[0] => _8   @ bb2[14]: fn test_store_value; _8 = _1;             
	n[5]: free        n[4] => _7   @ bb2[15]: fn test_store_value; _7 = free(move _8);  
}
nodes_that_need_write = []

g {
	n[0]: &_1        _    => _5 @ bb2[6]:  fn test_store_value; _5 = &raw mut _1;
	n[1]: addr.store n[0] => _  @ bb2[10]: fn test_store_value; (*_5) = move _6; 
}
nodes_that_need_write = [1, 0]

g {
	n[0]:  alloc       _    => _2     @ bb1[2]:  fn test_store_value_field; _2 = malloc(move _3);                                                                      
	n[1]:  copy        n[0] => _1     @ bb2[1]:  fn test_store_value_field; _1 = move _2 as *mut pointers::S (Misc);                                                   
	n[2]:  copy        n[1] => _9     @ bb4[5]:  fn test_store_value_field; _9 = _1;                                                                                   
	n[3]:  value.store n[2] => _5.*.2 @ bb4[6]:  fn test_store_value_field; ((*_5).2: *const pointers::S) = move _9 as *const pointers::S (Pointer(MutToConstPointer));
	n[4]:  value.load  _    => _10    @ bb4[9]:  fn test_store_value_field; _10 = ((*_5).2: *const pointers::S);                                                       
	n[5]:  field.2     n[1] => _      @ bb4[10]: fn test_store_value_field; ((*_1).2: *const pointers::S) = move _10;                                                  
	n[6]:  addr.store  n[5] => _      @ bb4[10]: fn test_store_value_field; ((*_1).2: *const pointers::S) = move _10;                                                  
	n[7]:  value.store n[4] => _1.*.2 @ bb4[10]: fn test_store_value_field; ((*_1).2: *const pointers::S) = move _10;                                                  
	n[8]:  copy        n[1] => _13    @ bb4[15]: fn test_store_value_field; _13 = _1;                                                                                  
	n[9]:  copy        n[8] => _12    @ bb4[16]: fn test_store_value_field; _12 = move _13 as *mut libc::c_void (Misc);                                                
	n[10]: free        n[9] => _11    @ bb4[18]: fn test_store_value_field; _11 = free(move _12);                                                                      
}
nodes_that_need_write = [6, 5, 1, 0]

g {
	n[0]: alloc      _    => _6  @ bb3[2]: fn test_store_value_field; _6 = malloc(move _7);                                                                      
	n[1]: copy       n[0] => _5  @ bb4[1]: fn test_store_value_field; _5 = move _6 as *mut pointers::S (Misc);                                                   
	n[2]: field.2    n[1] => _   @ bb4[6]: fn test_store_value_field; ((*_5).2: *const pointers::S) = move _9 as *const pointers::S (Pointer(MutToConstPointer));
	n[3]: addr.store n[2] => _   @ bb4[6]: fn test_store_value_field; ((*_5).2: *const pointers::S) = move _9 as *const pointers::S (Pointer(MutToConstPointer));
	n[4]: field.2    n[1] => _10 @ bb4[9]: fn test_store_value_field; _10 = ((*_5).2: *const pointers::S);                                                       
	n[5]: addr.load  n[4] => _   @ bb4[9]: fn test_store_value_field; _10 = ((*_5).2: *const pointers::S);                                                       
}
nodes_that_need_write = [3, 2, 1, 0]

g {
	n[0]: alloc       _    => _1   @ bb1[2]:  fn test_load_value_store_value; _1 = malloc(move _2);
	n[1]: value.load  _    => _5   @ bb2[6]:  fn test_load_value_store_value; _5 = (*_4);          
	n[2]: value.store n[1] => _4.* @ bb2[7]:  fn test_load_value_store_value; (*_4) = move _5;     
	n[3]: value.load  _    => _7   @ bb2[11]: fn test_load_value_store_value; _7 = (*_4);          
	n[4]: free        n[3] => _6   @ bb2[12]: fn test_load_value_store_value; _6 = free(move _7);  
}
nodes_that_need_write = []

g {
	n[0]: &_1        _    => _4 @ bb2[3]:  fn test_load_value_store_value; _4 = &raw mut _1;
	n[1]: addr.load  n[0] => _  @ bb2[6]:  fn test_load_value_store_value; _5 = (*_4);      
	n[2]: addr.store n[0] => _  @ bb2[7]:  fn test_load_value_store_value; (*_4) = move _5; 
	n[3]: addr.load  n[0] => _  @ bb2[11]: fn test_load_value_store_value; _7 = (*_4);      
}
nodes_that_need_write = [2, 0]

g {
	n[0]:  &_35       _     => _34 @ bb30[4]:  fn main_0;         _34 = &mut _35;                                      
	n[1]:  copy       n[0]  => _40 @ bb30[11]: fn main_0;         _40 = &(*_34);                                       
	n[2]:  copy       n[1]  => _39 @ bb30[12]: fn main_0;         _39 = move _40 as &[i32] (Pointer(Unsize));          
	n[3]:  copy       n[2]  => _1  @ bb0[0]:   fn len;            _38 = len(move _39);                                 
	n[4]:  copy       n[0]  => _42 @ bb31[5]:  fn main_0;         _42 = &raw mut (*_34);                               
	n[5]:  copy       n[4]  => _41 @ bb31[6]:  fn main_0;         _41 = move _42 as *mut i32 (Pointer(ArrayToPointer));
	n[6]:  copy       n[5]  => _2  @ bb0[0]:   fn insertion_sort; _36 = insertion_sort(move _37, move _41);            
	n[7]:  copy       n[6]  => _10 @ bb3[3]:   fn insertion_sort; _10 = _2;                                            
	n[8]:  offset[1]  n[7]  => _9  @ bb3[9]:   fn insertion_sort; _9 = offset(move _10, move _11);                     
	n[9]:  addr.load  n[8]  => _   @ bb5[2]:   fn insertion_sort; _8 = (*_9);                                          
	n[10]: copy       n[6]  => _22 @ bb9[4]:   fn insertion_sort; _22 = _2;                                            
	n[11]: offset[0]  n[10] => _21 @ bb11[5]:  fn insertion_sort; _21 = offset(move _22, move _23);                    
	n[12]: addr.load  n[11] => _   @ bb12[2]:  fn insertion_sort; _20 = (*_21);                                        
	n[13]: copy       n[6]  => _47 @ bb24[7]:  fn insertion_sort; _47 = _2;                                            
	n[14]: offset[1]  n[13] => _46 @ bb24[13]: fn insertion_sort; _46 = offset(move _47, move _48);                    
	n[15]: addr.store n[14] => _   @ bb25[2]:  fn insertion_sort; (*_46) = move _45;                                   
	n[16]: copy       n[6]  => _10 @ bb3[3]:   fn insertion_sort; _10 = _2;                                            
	n[17]: offset[2]  n[16] => _9  @ bb3[9]:   fn insertion_sort; _9 = offset(move _10, move _11);                     
	n[18]: addr.load  n[17] => _   @ bb5[2]:   fn insertion_sort; _8 = (*_9);                                          
	n[19]: copy       n[6]  => _22 @ bb9[4]:   fn insertion_sort; _22 = _2;                                            
	n[20]: offset[1]  n[19] => _21 @ bb11[5]:  fn insertion_sort; _21 = offset(move _22, move _23);                    
	n[21]: addr.load  n[20] => _   @ bb12[2]:  fn insertion_sort; _20 = (*_21);                                        
	n[22]: copy       n[6]  => _31 @ bb13[3]:  fn insertion_sort; _31 = _2;                                            
	n[23]: offset[1]  n[22] => _30 @ bb15[5]:  fn insertion_sort; _30 = offset(move _31, move _32);                    
	n[24]: addr.load  n[23] => _   @ bb16[2]:  fn insertion_sort; _29 = (*_30);                                        
	n[25]: copy       n[6]  => _38 @ bb16[5]:  fn insertion_sort; _38 = _2;                                            
	n[26]: offset[2]  n[25] => _37 @ bb16[11]: fn insertion_sort; _37 = offset(move _38, move _39);                    
	n[27]: addr.store n[26] => _   @ bb17[2]:  fn insertion_sort; (*_37) = move _29;                                   
	n[28]: copy       n[6]  => _22 @ bb9[4]:   fn insertion_sort; _22 = _2;                                            
	n[29]: offset[0]  n[28] => _21 @ bb11[5]:  fn insertion_sort; _21 = offset(move _22, move _23);                    
	n[30]: addr.load  n[29] => _   @ bb12[2]:  fn insertion_sort; _20 = (*_21);                                        
	n[31]: copy       n[6]  => _47 @ bb24[7]:  fn insertion_sort; _47 = _2;                                            
	n[32]: offset[1]  n[31] => _46 @ bb24[13]: fn insertion_sort; _46 = offset(move _47, move _48);                    
	n[33]: addr.store n[32] => _   @ bb25[2]:  fn insertion_sort; (*_46) = move _45;                                   
	n[34]: copy       n[6]  => _10 @ bb3[3]:   fn insertion_sort; _10 = _2;                                            
	n[35]: offset[3]  n[34] => _9  @ bb3[9]:   fn insertion_sort; _9 = offset(move _10, move _11);                     
	n[36]: addr.load  n[35] => _   @ bb5[2]:   fn insertion_sort; _8 = (*_9);                                          
	n[37]: copy       n[6]  => _22 @ bb9[4]:   fn insertion_sort; _22 = _2;                                            
	n[38]: offset[2]  n[37] => _21 @ bb11[5]:  fn insertion_sort; _21 = offset(move _22, move _23);                    
	n[39]: addr.load  n[38] => _   @ bb12[2]:  fn insertion_sort; _20 = (*_21);                                        
	n[40]: copy       n[6]  => _31 @ bb13[3]:  fn insertion_sort; _31 = _2;                                            
	n[41]: offset[2]  n[40] => _30 @ bb15[5]:  fn insertion_sort; _30 = offset(move _31, move _32);                    
	n[42]: addr.load  n[41] => _   @ bb16[2]:  fn insertion_sort; _29 = (*_30);                                        
	n[43]: copy       n[6]  => _38 @ bb16[5]:  fn insertion_sort; _38 = _2;                                            
	n[44]: offset[3]  n[43] => _37 @ bb16[11]: fn insertion_sort; _37 = offset(move _38, move _39);                    
	n[45]: addr.store n[44] => _   @ bb17[2]:  fn insertion_sort; (*_37) = move _29;                                   
	n[46]: copy       n[6]  => _22 @ bb9[4]:   fn insertion_sort; _22 = _2;                                            
	n[47]: offset[1]  n[46] => _21 @ bb11[5]:  fn insertion_sort; _21 = offset(move _22, move _23);                    
	n[48]: addr.load  n[47] => _   @ bb12[2]:  fn insertion_sort; _20 = (*_21);                                        
	n[49]: copy       n[6]  => _31 @ bb13[3]:  fn insertion_sort; _31 = _2;                                            
	n[50]: offset[1]  n[49] => _30 @ bb15[5]:  fn insertion_sort; _30 = offset(move _31, move _32);                    
	n[51]: addr.load  n[50] => _   @ bb16[2]:  fn insertion_sort; _29 = (*_30);                                        
	n[52]: copy       n[6]  => _38 @ bb16[5]:  fn insertion_sort; _38 = _2;                                            
	n[53]: offset[2]  n[52] => _37 @ bb16[11]: fn insertion_sort; _37 = offset(move _38, move _39);                    
	n[54]: addr.store n[53] => _   @ bb17[2]:  fn insertion_sort; (*_37) = move _29;                                   
	n[55]: copy       n[6]  => _22 @ bb9[4]:   fn insertion_sort; _22 = _2;                                            
	n[56]: offset[0]  n[55] => _21 @ bb11[5]:  fn insertion_sort; _21 = offset(move _22, move _23);                    
	n[57]: addr.load  n[56] => _   @ bb12[2]:  fn insertion_sort; _20 = (*_21);                                        
	n[58]: copy       n[6]  => _31 @ bb13[3]:  fn insertion_sort; _31 = _2;                                            
	n[59]: offset[0]  n[58] => _30 @ bb15[5]:  fn insertion_sort; _30 = offset(move _31, move _32);                    
	n[60]: addr.load  n[59] => _   @ bb16[2]:  fn insertion_sort; _29 = (*_30);                                        
	n[61]: copy       n[6]  => _38 @ bb16[5]:  fn insertion_sort; _38 = _2;                                            
	n[62]: offset[1]  n[61] => _37 @ bb16[11]: fn insertion_sort; _37 = offset(move _38, move _39);                    
	n[63]: addr.store n[62] => _   @ bb17[2]:  fn insertion_sort; (*_37) = move _29;                                   
	n[64]: copy       n[6]  => _47 @ bb24[7]:  fn insertion_sort; _47 = _2;                                            
	n[65]: offset[0]  n[64] => _46 @ bb24[13]: fn insertion_sort; _46 = offset(move _47, move _48);                    
	n[66]: addr.store n[65] => _   @ bb25[2]:  fn insertion_sort; (*_46) = move _45;                                   
	n[67]: copy       n[6]  => _10 @ bb3[3]:   fn insertion_sort; _10 = _2;                                            
	n[68]: offset[4]  n[67] => _9  @ bb3[9]:   fn insertion_sort; _9 = offset(move _10, move _11);                     
	n[69]: addr.load  n[68] => _   @ bb5[2]:   fn insertion_sort; _8 = (*_9);                                          
	n[70]: copy       n[6]  => _22 @ bb9[4]:   fn insertion_sort; _22 = _2;                                            
	n[71]: offset[3]  n[70] => _21 @ bb11[5]:  fn insertion_sort; _21 = offset(move _22, move _23);                    
	n[72]: addr.load  n[71] => _   @ bb12[2]:  fn insertion_sort; _20 = (*_21);                                        
	n[73]: copy       n[6]  => _47 @ bb24[7]:  fn insertion_sort; _47 = _2;                                            
	n[74]: offset[4]  n[73] => _46 @ bb24[13]: fn insertion_sort; _46 = offset(move _47, move _48);                    
	n[75]: addr.store n[74] => _   @ bb25[2]:  fn insertion_sort; (*_46) = move _45;                                   
}
nodes_that_need_write = [75, 74, 73, 66, 65, 64, 63, 62, 61, 54, 53, 52, 45, 44, 43, 33, 32, 31, 27, 26, 25, 15, 14, 13, 6, 5, 4, 0]

g {
	n[0]: &_4        _    => _3 @ bb0[15]: fn test_ref_field; _3 = &mut _4;                             
	n[1]: field.3    n[0] => _  @ bb0[17]: fn test_ref_field; _7 = (((*_3).3: pointers::T).3: i32);     
	n[2]: field.3    n[1] => _7 @ bb0[17]: fn test_ref_field; _7 = (((*_3).3: pointers::T).3: i32);     
	n[3]: addr.load  n[2] => _  @ bb0[17]: fn test_ref_field; _7 = (((*_3).3: pointers::T).3: i32);     
	n[4]: field.3    n[0] => _  @ bb0[18]: fn test_ref_field; (((*_3).3: pointers::T).3: i32) = move _7;
	n[5]: field.3    n[4] => _  @ bb0[18]: fn test_ref_field; (((*_3).3: pointers::T).3: i32) = move _7;
	n[6]: addr.store n[5] => _  @ bb0[18]: fn test_ref_field; (((*_3).3: pointers::T).3: i32) = move _7;
}
nodes_that_need_write = [6, 5, 4, 0]

num_graphs = 71
num_nodes = 686
<|MERGE_RESOLUTION|>--- conflicted
+++ resolved
@@ -38,14 +38,9 @@
 nodes_that_need_write = []
 
 g {
-<<<<<<< HEAD
-	n[0]: copy _    => _34 @ bb16[4]: fn main;   _34 = &(*_35);                   
-	n[1]: copy n[0] => _2  @ bb0[0]:  fn expect; _31 = expect(move _32, move _34);
-=======
-	n[0]: copy _    => _35 @ bb16[4]: fn main;   _35 = const "Failed to convert argument into CString.";
-	n[1]: copy n[0] => _34 @ bb16[5]: fn main;   _34 = &(*_35);                                         
+	n[0]: copy _    => _35 @ bb16[3]: fn main;   _35 = const "Failed to convert argument into CString.";
+	n[1]: copy n[0] => _34 @ bb16[4]: fn main;   _34 = &(*_35);                                         
 	n[2]: copy n[1] => _2  @ bb0[0]:  fn expect; _31 = expect(move _32, move _34);                      
->>>>>>> 0507dbf8
 }
 nodes_that_need_write = []
 
@@ -162,144 +157,81 @@
 nodes_that_need_write = [3, 2, 1, 0]
 
 g {
-<<<<<<< HEAD
-	n[0]:  copy _     => _8  @ bb2[12]: fn exercise_allocator;      _8 = &raw const (*_9);                                
-	n[1]:  copy n[0]  => _7  @ bb2[13]: fn exercise_allocator;      _7 = move _8 as *const u8 (Pointer(ArrayToPointer));  
-	n[2]:  copy n[1]  => _6  @ bb2[15]: fn exercise_allocator;      _6 = move _7 as *const i8 (Misc);                     
-	n[3]:  copy n[2]  => _1  @ bb0[0]:  fn printf;                  _5 = printf(move _6, move _10);                       
-	n[4]:  copy _     => _30 @ bb11[6]: fn exercise_allocator;      _30 = &raw const (*_31);                              
-	n[5]:  copy n[4]  => _29 @ bb11[7]: fn exercise_allocator;      _29 = move _30 as *const u8 (Pointer(ArrayToPointer));
-	n[6]:  copy n[5]  => _28 @ bb11[9]: fn exercise_allocator;      _28 = move _29 as *const i8 (Misc);                   
-	n[7]:  copy n[6]  => _1  @ bb0[0]:  fn printf;                  _27 = printf(move _28, move _32);                     
-	n[8]:  copy _     => _30 @ bb11[6]: fn exercise_allocator;      _30 = &raw const (*_31);                              
-	n[9]:  copy n[8]  => _29 @ bb11[7]: fn exercise_allocator;      _29 = move _30 as *const u8 (Pointer(ArrayToPointer));
-	n[10]: copy n[9]  => _28 @ bb11[9]: fn exercise_allocator;      _28 = move _29 as *const i8 (Misc);                   
-	n[11]: copy n[10] => _1  @ bb0[0]:  fn printf;                  _27 = printf(move _28, move _32);                     
-	n[12]: copy _     => _60 @ bb29[6]: fn exercise_allocator;      _60 = &raw const (*_61);                              
-	n[13]: copy n[12] => _59 @ bb29[7]: fn exercise_allocator;      _59 = move _60 as *const u8 (Pointer(ArrayToPointer));
-	n[14]: copy n[13] => _58 @ bb29[9]: fn exercise_allocator;      _58 = move _59 as *const i8 (Misc);                   
-	n[15]: copy n[14] => _1  @ bb0[0]:  fn printf;                  _57 = printf(move _58, move _62);                     
-	n[16]: copy _     => _60 @ bb29[6]: fn exercise_allocator;      _60 = &raw const (*_61);                              
+	n[0]:  copy _     => _9  @ bb2[11]: fn exercise_allocator;      _9 = const b"%i\n\x00";                               
+	n[1]:  copy n[0]  => _8  @ bb2[12]: fn exercise_allocator;      _8 = &raw const (*_9);                                
+	n[2]:  copy n[1]  => _7  @ bb2[13]: fn exercise_allocator;      _7 = move _8 as *const u8 (Pointer(ArrayToPointer));  
+	n[3]:  copy n[2]  => _6  @ bb2[15]: fn exercise_allocator;      _6 = move _7 as *const i8 (Misc);                     
+	n[4]:  copy n[3]  => _1  @ bb0[0]:  fn printf;                  _5 = printf(move _6, move _10);                       
+	n[5]:  copy _     => _31 @ bb11[5]: fn exercise_allocator;      _31 = const b"%i\n\x00";                              
+	n[6]:  copy n[5]  => _30 @ bb11[6]: fn exercise_allocator;      _30 = &raw const (*_31);                              
+	n[7]:  copy n[6]  => _29 @ bb11[7]: fn exercise_allocator;      _29 = move _30 as *const u8 (Pointer(ArrayToPointer));
+	n[8]:  copy n[7]  => _28 @ bb11[9]: fn exercise_allocator;      _28 = move _29 as *const i8 (Misc);                   
+	n[9]:  copy n[8]  => _1  @ bb0[0]:  fn printf;                  _27 = printf(move _28, move _32);                     
+	n[10]: copy _     => _31 @ bb11[5]: fn exercise_allocator;      _31 = const b"%i\n\x00";                              
+	n[11]: copy n[10] => _30 @ bb11[6]: fn exercise_allocator;      _30 = &raw const (*_31);                              
+	n[12]: copy n[11] => _29 @ bb11[7]: fn exercise_allocator;      _29 = move _30 as *const u8 (Pointer(ArrayToPointer));
+	n[13]: copy n[12] => _28 @ bb11[9]: fn exercise_allocator;      _28 = move _29 as *const i8 (Misc);                   
+	n[14]: copy n[13] => _1  @ bb0[0]:  fn printf;                  _27 = printf(move _28, move _32);                     
+	n[15]: copy _     => _61 @ bb29[5]: fn exercise_allocator;      _61 = const b"%i\n\x00";                              
+	n[16]: copy n[15] => _60 @ bb29[6]: fn exercise_allocator;      _60 = &raw const (*_61);                              
 	n[17]: copy n[16] => _59 @ bb29[7]: fn exercise_allocator;      _59 = move _60 as *const u8 (Pointer(ArrayToPointer));
 	n[18]: copy n[17] => _58 @ bb29[9]: fn exercise_allocator;      _58 = move _59 as *const i8 (Misc);                   
 	n[19]: copy n[18] => _1  @ bb0[0]:  fn printf;                  _57 = printf(move _58, move _62);                     
-	n[20]: copy _     => _60 @ bb29[6]: fn exercise_allocator;      _60 = &raw const (*_61);                              
-	n[21]: copy n[20] => _59 @ bb29[7]: fn exercise_allocator;      _59 = move _60 as *const u8 (Pointer(ArrayToPointer));
-	n[22]: copy n[21] => _58 @ bb29[9]: fn exercise_allocator;      _58 = move _59 as *const i8 (Misc);                   
-	n[23]: copy n[22] => _1  @ bb0[0]:  fn printf;                  _57 = printf(move _58, move _62);                     
-	n[24]: copy _     => _93 @ bb49[6]: fn exercise_allocator;      _93 = &raw const (*_94);                              
-	n[25]: copy n[24] => _92 @ bb49[7]: fn exercise_allocator;      _92 = move _93 as *const u8 (Pointer(ArrayToPointer));
-	n[26]: copy n[25] => _91 @ bb49[9]: fn exercise_allocator;      _91 = move _92 as *const i8 (Misc);                   
-	n[27]: copy n[26] => _1  @ bb0[0]:  fn printf;                  _90 = printf(move _91, move _95);                     
-	n[28]: copy _     => _93 @ bb49[6]: fn exercise_allocator;      _93 = &raw const (*_94);                              
-	n[29]: copy n[28] => _92 @ bb49[7]: fn exercise_allocator;      _92 = move _93 as *const u8 (Pointer(ArrayToPointer));
-	n[30]: copy n[29] => _91 @ bb49[9]: fn exercise_allocator;      _91 = move _92 as *const i8 (Misc);                   
-	n[31]: copy n[30] => _1  @ bb0[0]:  fn printf;                  _90 = printf(move _91, move _95);                     
-	n[32]: copy _     => _93 @ bb49[6]: fn exercise_allocator;      _93 = &raw const (*_94);                              
-	n[33]: copy n[32] => _92 @ bb49[7]: fn exercise_allocator;      _92 = move _93 as *const u8 (Pointer(ArrayToPointer));
-	n[34]: copy n[33] => _91 @ bb49[9]: fn exercise_allocator;      _91 = move _92 as *const i8 (Misc);                   
-	n[35]: copy n[34] => _1  @ bb0[0]:  fn printf;                  _90 = printf(move _91, move _95);                     
-	n[36]: copy _     => _93 @ bb49[6]: fn exercise_allocator;      _93 = &raw const (*_94);                              
+	n[20]: copy _     => _61 @ bb29[5]: fn exercise_allocator;      _61 = const b"%i\n\x00";                              
+	n[21]: copy n[20] => _60 @ bb29[6]: fn exercise_allocator;      _60 = &raw const (*_61);                              
+	n[22]: copy n[21] => _59 @ bb29[7]: fn exercise_allocator;      _59 = move _60 as *const u8 (Pointer(ArrayToPointer));
+	n[23]: copy n[22] => _58 @ bb29[9]: fn exercise_allocator;      _58 = move _59 as *const i8 (Misc);                   
+	n[24]: copy n[23] => _1  @ bb0[0]:  fn printf;                  _57 = printf(move _58, move _62);                     
+	n[25]: copy _     => _61 @ bb29[5]: fn exercise_allocator;      _61 = const b"%i\n\x00";                              
+	n[26]: copy n[25] => _60 @ bb29[6]: fn exercise_allocator;      _60 = &raw const (*_61);                              
+	n[27]: copy n[26] => _59 @ bb29[7]: fn exercise_allocator;      _59 = move _60 as *const u8 (Pointer(ArrayToPointer));
+	n[28]: copy n[27] => _58 @ bb29[9]: fn exercise_allocator;      _58 = move _59 as *const i8 (Misc);                   
+	n[29]: copy n[28] => _1  @ bb0[0]:  fn printf;                  _57 = printf(move _58, move _62);                     
+	n[30]: copy _     => _94 @ bb49[5]: fn exercise_allocator;      _94 = const b"%i\n\x00";                              
+	n[31]: copy n[30] => _93 @ bb49[6]: fn exercise_allocator;      _93 = &raw const (*_94);                              
+	n[32]: copy n[31] => _92 @ bb49[7]: fn exercise_allocator;      _92 = move _93 as *const u8 (Pointer(ArrayToPointer));
+	n[33]: copy n[32] => _91 @ bb49[9]: fn exercise_allocator;      _91 = move _92 as *const i8 (Misc);                   
+	n[34]: copy n[33] => _1  @ bb0[0]:  fn printf;                  _90 = printf(move _91, move _95);                     
+	n[35]: copy _     => _94 @ bb49[5]: fn exercise_allocator;      _94 = const b"%i\n\x00";                              
+	n[36]: copy n[35] => _93 @ bb49[6]: fn exercise_allocator;      _93 = &raw const (*_94);                              
 	n[37]: copy n[36] => _92 @ bb49[7]: fn exercise_allocator;      _92 = move _93 as *const u8 (Pointer(ArrayToPointer));
 	n[38]: copy n[37] => _91 @ bb49[9]: fn exercise_allocator;      _91 = move _92 as *const i8 (Misc);                   
 	n[39]: copy n[38] => _1  @ bb0[0]:  fn printf;                  _90 = printf(move _91, move _95);                     
-	n[40]: copy _     => _8  @ bb2[12]: fn simple_analysis;         _8 = &raw const (*_9);                                
-	n[41]: copy n[40] => _7  @ bb2[13]: fn simple_analysis;         _7 = move _8 as *const u8 (Pointer(ArrayToPointer));  
-	n[42]: copy n[41] => _6  @ bb2[15]: fn simple_analysis;         _6 = move _7 as *const i8 (Misc);                     
-	n[43]: copy n[42] => _1  @ bb0[0]:  fn printf;                  _5 = printf(move _6, move _10);                       
-	n[44]: copy n[42] => _5  @ bb0[6]:  fn analysis2_helper;        _5 = &raw const (*_6);                                
-	n[45]: copy n[44] => _4  @ bb0[7]:  fn analysis2_helper;        _4 = move _5 as *const u8 (Pointer(ArrayToPointer));  
-	n[46]: copy n[45] => _3  @ bb0[9]:  fn analysis2_helper;        _3 = move _4 as *const i8 (Misc);                     
-	n[47]: copy n[46] => _1  @ bb0[0]:  fn printf;                  _2 = printf(move _3, move _7);                        
-	n[48]: copy _     => _8  @ bb2[12]: fn inter_function_analysis; _8 = &raw const (*_9);                                
-	n[49]: copy n[48] => _7  @ bb2[13]: fn inter_function_analysis; _7 = move _8 as *const u8 (Pointer(ArrayToPointer));  
-	n[50]: copy n[49] => _6  @ bb2[15]: fn inter_function_analysis; _6 = move _7 as *const i8 (Misc);                     
-	n[51]: copy n[50] => _1  @ bb0[0]:  fn printf;                  _5 = printf(move _6, move _10);                       
-	n[52]: copy _     => _10 @ bb2[19]: fn invalid;                 _10 = &raw const (*_11);                              
-	n[53]: copy n[52] => _9  @ bb2[20]: fn invalid;                 _9 = move _10 as *const u8 (Pointer(ArrayToPointer)); 
-	n[54]: copy n[53] => _8  @ bb2[22]: fn invalid;                 _8 = move _9 as *const i8 (Misc);                     
-	n[55]: copy n[54] => _1  @ bb0[0]:  fn printf;                  _7 = printf(move _8, move _12);                       
-	n[56]: copy _     => _16 @ bb3[10]: fn invalid;                 _16 = &raw const (*_17);                              
-	n[57]: copy n[56] => _15 @ bb3[11]: fn invalid;                 _15 = move _16 as *const u8 (Pointer(ArrayToPointer));
-	n[58]: copy n[57] => _14 @ bb3[13]: fn invalid;                 _14 = move _15 as *const i8 (Misc);                   
-	n[59]: copy n[58] => _1  @ bb0[0]:  fn printf;                  _13 = printf(move _14, move _18);                     
-=======
-	n[0]:  copy _     => _9  @ bb2[12]:  fn exercise_allocator;      _9 = const b"%i\n\x00";                               
-	n[1]:  copy n[0]  => _8  @ bb2[13]:  fn exercise_allocator;      _8 = &raw const (*_9);                                
-	n[2]:  copy n[1]  => _7  @ bb2[14]:  fn exercise_allocator;      _7 = move _8 as *const u8 (Pointer(ArrayToPointer));  
-	n[3]:  copy n[2]  => _6  @ bb2[16]:  fn exercise_allocator;      _6 = move _7 as *const i8 (Misc);                     
-	n[4]:  copy n[3]  => _1  @ bb0[0]:   fn printf;                  _5 = printf(move _6, move _10);                       
-	n[5]:  copy _     => _31 @ bb11[6]:  fn exercise_allocator;      _31 = const b"%i\n\x00";                              
-	n[6]:  copy n[5]  => _30 @ bb11[7]:  fn exercise_allocator;      _30 = &raw const (*_31);                              
-	n[7]:  copy n[6]  => _29 @ bb11[8]:  fn exercise_allocator;      _29 = move _30 as *const u8 (Pointer(ArrayToPointer));
-	n[8]:  copy n[7]  => _28 @ bb11[10]: fn exercise_allocator;      _28 = move _29 as *const i8 (Misc);                   
-	n[9]:  copy n[8]  => _1  @ bb0[0]:   fn printf;                  _27 = printf(move _28, move _32);                     
-	n[10]: copy _     => _31 @ bb11[6]:  fn exercise_allocator;      _31 = const b"%i\n\x00";                              
-	n[11]: copy n[10] => _30 @ bb11[7]:  fn exercise_allocator;      _30 = &raw const (*_31);                              
-	n[12]: copy n[11] => _29 @ bb11[8]:  fn exercise_allocator;      _29 = move _30 as *const u8 (Pointer(ArrayToPointer));
-	n[13]: copy n[12] => _28 @ bb11[10]: fn exercise_allocator;      _28 = move _29 as *const i8 (Misc);                   
-	n[14]: copy n[13] => _1  @ bb0[0]:   fn printf;                  _27 = printf(move _28, move _32);                     
-	n[15]: copy _     => _61 @ bb29[6]:  fn exercise_allocator;      _61 = const b"%i\n\x00";                              
-	n[16]: copy n[15] => _60 @ bb29[7]:  fn exercise_allocator;      _60 = &raw const (*_61);                              
-	n[17]: copy n[16] => _59 @ bb29[8]:  fn exercise_allocator;      _59 = move _60 as *const u8 (Pointer(ArrayToPointer));
-	n[18]: copy n[17] => _58 @ bb29[10]: fn exercise_allocator;      _58 = move _59 as *const i8 (Misc);                   
-	n[19]: copy n[18] => _1  @ bb0[0]:   fn printf;                  _57 = printf(move _58, move _62);                     
-	n[20]: copy _     => _61 @ bb29[6]:  fn exercise_allocator;      _61 = const b"%i\n\x00";                              
-	n[21]: copy n[20] => _60 @ bb29[7]:  fn exercise_allocator;      _60 = &raw const (*_61);                              
-	n[22]: copy n[21] => _59 @ bb29[8]:  fn exercise_allocator;      _59 = move _60 as *const u8 (Pointer(ArrayToPointer));
-	n[23]: copy n[22] => _58 @ bb29[10]: fn exercise_allocator;      _58 = move _59 as *const i8 (Misc);                   
-	n[24]: copy n[23] => _1  @ bb0[0]:   fn printf;                  _57 = printf(move _58, move _62);                     
-	n[25]: copy _     => _61 @ bb29[6]:  fn exercise_allocator;      _61 = const b"%i\n\x00";                              
-	n[26]: copy n[25] => _60 @ bb29[7]:  fn exercise_allocator;      _60 = &raw const (*_61);                              
-	n[27]: copy n[26] => _59 @ bb29[8]:  fn exercise_allocator;      _59 = move _60 as *const u8 (Pointer(ArrayToPointer));
-	n[28]: copy n[27] => _58 @ bb29[10]: fn exercise_allocator;      _58 = move _59 as *const i8 (Misc);                   
-	n[29]: copy n[28] => _1  @ bb0[0]:   fn printf;                  _57 = printf(move _58, move _62);                     
-	n[30]: copy _     => _94 @ bb49[6]:  fn exercise_allocator;      _94 = const b"%i\n\x00";                              
-	n[31]: copy n[30] => _93 @ bb49[7]:  fn exercise_allocator;      _93 = &raw const (*_94);                              
-	n[32]: copy n[31] => _92 @ bb49[8]:  fn exercise_allocator;      _92 = move _93 as *const u8 (Pointer(ArrayToPointer));
-	n[33]: copy n[32] => _91 @ bb49[10]: fn exercise_allocator;      _91 = move _92 as *const i8 (Misc);                   
-	n[34]: copy n[33] => _1  @ bb0[0]:   fn printf;                  _90 = printf(move _91, move _95);                     
-	n[35]: copy _     => _94 @ bb49[6]:  fn exercise_allocator;      _94 = const b"%i\n\x00";                              
-	n[36]: copy n[35] => _93 @ bb49[7]:  fn exercise_allocator;      _93 = &raw const (*_94);                              
-	n[37]: copy n[36] => _92 @ bb49[8]:  fn exercise_allocator;      _92 = move _93 as *const u8 (Pointer(ArrayToPointer));
-	n[38]: copy n[37] => _91 @ bb49[10]: fn exercise_allocator;      _91 = move _92 as *const i8 (Misc);                   
-	n[39]: copy n[38] => _1  @ bb0[0]:   fn printf;                  _90 = printf(move _91, move _95);                     
-	n[40]: copy _     => _94 @ bb49[6]:  fn exercise_allocator;      _94 = const b"%i\n\x00";                              
-	n[41]: copy n[40] => _93 @ bb49[7]:  fn exercise_allocator;      _93 = &raw const (*_94);                              
-	n[42]: copy n[41] => _92 @ bb49[8]:  fn exercise_allocator;      _92 = move _93 as *const u8 (Pointer(ArrayToPointer));
-	n[43]: copy n[42] => _91 @ bb49[10]: fn exercise_allocator;      _91 = move _92 as *const i8 (Misc);                   
-	n[44]: copy n[43] => _1  @ bb0[0]:   fn printf;                  _90 = printf(move _91, move _95);                     
-	n[45]: copy _     => _94 @ bb49[6]:  fn exercise_allocator;      _94 = const b"%i\n\x00";                              
-	n[46]: copy n[45] => _93 @ bb49[7]:  fn exercise_allocator;      _93 = &raw const (*_94);                              
-	n[47]: copy n[46] => _92 @ bb49[8]:  fn exercise_allocator;      _92 = move _93 as *const u8 (Pointer(ArrayToPointer));
-	n[48]: copy n[47] => _91 @ bb49[10]: fn exercise_allocator;      _91 = move _92 as *const i8 (Misc);                   
-	n[49]: copy n[48] => _1  @ bb0[0]:   fn printf;                  _90 = printf(move _91, move _95);                     
-	n[50]: copy _     => _9  @ bb2[12]:  fn simple_analysis;         _9 = const b"%i\n\x00";                               
-	n[51]: copy n[50] => _8  @ bb2[13]:  fn simple_analysis;         _8 = &raw const (*_9);                                
-	n[52]: copy n[51] => _7  @ bb2[14]:  fn simple_analysis;         _7 = move _8 as *const u8 (Pointer(ArrayToPointer));  
-	n[53]: copy n[52] => _6  @ bb2[16]:  fn simple_analysis;         _6 = move _7 as *const i8 (Misc);                     
-	n[54]: copy n[53] => _1  @ bb0[0]:   fn printf;                  _5 = printf(move _6, move _10);                       
-	n[55]: copy _     => _6  @ bb0[6]:   fn analysis2_helper;        _6 = const b"%i\n\x00";                               
-	n[56]: copy n[55] => _5  @ bb0[7]:   fn analysis2_helper;        _5 = &raw const (*_6);                                
-	n[57]: copy n[56] => _4  @ bb0[8]:   fn analysis2_helper;        _4 = move _5 as *const u8 (Pointer(ArrayToPointer));  
-	n[58]: copy n[57] => _3  @ bb0[10]:  fn analysis2_helper;        _3 = move _4 as *const i8 (Misc);                     
-	n[59]: copy n[58] => _1  @ bb0[0]:   fn printf;                  _2 = printf(move _3, move _7);                        
-	n[60]: copy _     => _9  @ bb2[12]:  fn inter_function_analysis; _9 = const b"%i\n\x00";                               
-	n[61]: copy n[60] => _8  @ bb2[13]:  fn inter_function_analysis; _8 = &raw const (*_9);                                
-	n[62]: copy n[61] => _7  @ bb2[14]:  fn inter_function_analysis; _7 = move _8 as *const u8 (Pointer(ArrayToPointer));  
-	n[63]: copy n[62] => _6  @ bb2[16]:  fn inter_function_analysis; _6 = move _7 as *const i8 (Misc);                     
-	n[64]: copy n[63] => _1  @ bb0[0]:   fn printf;                  _5 = printf(move _6, move _10);                       
-	n[65]: copy _     => _11 @ bb2[19]:  fn invalid;                 _11 = const b"%i\n\x00";                              
-	n[66]: copy n[65] => _10 @ bb2[20]:  fn invalid;                 _10 = &raw const (*_11);                              
-	n[67]: copy n[66] => _9  @ bb2[21]:  fn invalid;                 _9 = move _10 as *const u8 (Pointer(ArrayToPointer)); 
-	n[68]: copy n[67] => _8  @ bb2[23]:  fn invalid;                 _8 = move _9 as *const i8 (Misc);                     
-	n[69]: copy n[68] => _1  @ bb0[0]:   fn printf;                  _7 = printf(move _8, move _12);                       
-	n[70]: copy _     => _17 @ bb3[10]:  fn invalid;                 _17 = const b"%i\n\x00";                              
-	n[71]: copy n[70] => _16 @ bb3[11]:  fn invalid;                 _16 = &raw const (*_17);                              
-	n[72]: copy n[71] => _15 @ bb3[12]:  fn invalid;                 _15 = move _16 as *const u8 (Pointer(ArrayToPointer));
-	n[73]: copy n[72] => _14 @ bb3[14]:  fn invalid;                 _14 = move _15 as *const i8 (Misc);                   
-	n[74]: copy n[73] => _1  @ bb0[0]:   fn printf;                  _13 = printf(move _14, move _18);                     
->>>>>>> 0507dbf8
+	n[40]: copy _     => _94 @ bb49[5]: fn exercise_allocator;      _94 = const b"%i\n\x00";                              
+	n[41]: copy n[40] => _93 @ bb49[6]: fn exercise_allocator;      _93 = &raw const (*_94);                              
+	n[42]: copy n[41] => _92 @ bb49[7]: fn exercise_allocator;      _92 = move _93 as *const u8 (Pointer(ArrayToPointer));
+	n[43]: copy n[42] => _91 @ bb49[9]: fn exercise_allocator;      _91 = move _92 as *const i8 (Misc);                   
+	n[44]: copy n[43] => _1  @ bb0[0]:  fn printf;                  _90 = printf(move _91, move _95);                     
+	n[45]: copy _     => _94 @ bb49[5]: fn exercise_allocator;      _94 = const b"%i\n\x00";                              
+	n[46]: copy n[45] => _93 @ bb49[6]: fn exercise_allocator;      _93 = &raw const (*_94);                              
+	n[47]: copy n[46] => _92 @ bb49[7]: fn exercise_allocator;      _92 = move _93 as *const u8 (Pointer(ArrayToPointer));
+	n[48]: copy n[47] => _91 @ bb49[9]: fn exercise_allocator;      _91 = move _92 as *const i8 (Misc);                   
+	n[49]: copy n[48] => _1  @ bb0[0]:  fn printf;                  _90 = printf(move _91, move _95);                     
+	n[50]: copy _     => _9  @ bb2[11]: fn simple_analysis;         _9 = const b"%i\n\x00";                               
+	n[51]: copy n[50] => _8  @ bb2[12]: fn simple_analysis;         _8 = &raw const (*_9);                                
+	n[52]: copy n[51] => _7  @ bb2[13]: fn simple_analysis;         _7 = move _8 as *const u8 (Pointer(ArrayToPointer));  
+	n[53]: copy n[52] => _6  @ bb2[15]: fn simple_analysis;         _6 = move _7 as *const i8 (Misc);                     
+	n[54]: copy n[53] => _1  @ bb0[0]:  fn printf;                  _5 = printf(move _6, move _10);                       
+	n[55]: copy _     => _6  @ bb0[5]:  fn analysis2_helper;        _6 = const b"%i\n\x00";                               
+	n[56]: copy n[55] => _5  @ bb0[6]:  fn analysis2_helper;        _5 = &raw const (*_6);                                
+	n[57]: copy n[56] => _4  @ bb0[7]:  fn analysis2_helper;        _4 = move _5 as *const u8 (Pointer(ArrayToPointer));  
+	n[58]: copy n[57] => _3  @ bb0[9]:  fn analysis2_helper;        _3 = move _4 as *const i8 (Misc);                     
+	n[59]: copy n[58] => _1  @ bb0[0]:  fn printf;                  _2 = printf(move _3, move _7);                        
+	n[60]: copy _     => _9  @ bb2[11]: fn inter_function_analysis; _9 = const b"%i\n\x00";                               
+	n[61]: copy n[60] => _8  @ bb2[12]: fn inter_function_analysis; _8 = &raw const (*_9);                                
+	n[62]: copy n[61] => _7  @ bb2[13]: fn inter_function_analysis; _7 = move _8 as *const u8 (Pointer(ArrayToPointer));  
+	n[63]: copy n[62] => _6  @ bb2[15]: fn inter_function_analysis; _6 = move _7 as *const i8 (Misc);                     
+	n[64]: copy n[63] => _1  @ bb0[0]:  fn printf;                  _5 = printf(move _6, move _10);                       
+	n[65]: copy _     => _11 @ bb2[18]: fn invalid;                 _11 = const b"%i\n\x00";                              
+	n[66]: copy n[65] => _10 @ bb2[19]: fn invalid;                 _10 = &raw const (*_11);                              
+	n[67]: copy n[66] => _9  @ bb2[20]: fn invalid;                 _9 = move _10 as *const u8 (Pointer(ArrayToPointer)); 
+	n[68]: copy n[67] => _8  @ bb2[22]: fn invalid;                 _8 = move _9 as *const i8 (Misc);                     
+	n[69]: copy n[68] => _1  @ bb0[0]:  fn printf;                  _7 = printf(move _8, move _12);                       
+	n[70]: copy _     => _17 @ bb3[9]:  fn invalid;                 _17 = const b"%i\n\x00";                              
+	n[71]: copy n[70] => _16 @ bb3[10]: fn invalid;                 _16 = &raw const (*_17);                              
+	n[72]: copy n[71] => _15 @ bb3[11]: fn invalid;                 _15 = move _16 as *const u8 (Pointer(ArrayToPointer));
+	n[73]: copy n[72] => _14 @ bb3[13]: fn invalid;                 _14 = move _15 as *const i8 (Misc);                   
+	n[74]: copy n[73] => _1  @ bb0[0]:  fn printf;                  _13 = printf(move _14, move _18);                     
 }
 nodes_that_need_write = []
 
@@ -448,28 +380,23 @@
 
 g {
 	n[0]: alloc       _    => _2   @ bb1[2]: fn no_owner; _2 = malloc(move _3);                      
-<<<<<<< HEAD
 	n[1]: value.store n[0] => _5.* @ bb2[3]: fn no_owner; (*_5) = move _2 as *mut pointers::S (Misc);
-	n[2]: addr.store  n[1] => _    @ bb2[3]: fn no_owner; (*_5) = move _2 as *mut pointers::S (Misc);
-=======
-	n[1]: value.store n[0] => _5.* @ bb2[4]: fn no_owner; (*_5) = move _2 as *mut pointers::S (Misc);
->>>>>>> 0507dbf8
-}
-nodes_that_need_write = []
-
-g {
-	n[0]:  copy       _     => _5  @ bb2[3]:  fn no_owner; _5 = const {alloc2: *mut *mut pointers::S};       
+}
+nodes_that_need_write = []
+
+g {
+	n[0]:  copy       _     => _5  @ bb2[2]:  fn no_owner; _5 = const {alloc2: *mut *mut pointers::S};       
 	n[1]:  addr.store n[0]  => _   @ bb2[3]:  fn no_owner; (*_5) = move _2 as *mut pointers::S (Misc);       
-	n[2]:  copy       _     => _5  @ bb2[3]:  fn no_owner; _5 = const {alloc2: *mut *mut pointers::S};       
+	n[2]:  copy       _     => _5  @ bb2[2]:  fn no_owner; _5 = const {alloc2: *mut *mut pointers::S};       
 	n[3]:  addr.store n[2]  => _   @ bb2[3]:  fn no_owner; (*_5) = move _2 as *mut pointers::S (Misc);       
-	n[4]:  copy       _     => _12 @ bb3[5]:  fn no_owner; _12 = const {alloc2: *mut *mut pointers::S};      
+	n[4]:  copy       _     => _12 @ bb3[4]:  fn no_owner; _12 = const {alloc2: *mut *mut pointers::S};      
 	n[5]:  addr.load  n[4]  => _   @ bb3[5]:  fn no_owner; _11 = (*_12);                                     
-	n[6]:  copy       _     => _6  @ bb2[10]: fn invalid;  _6 = const {alloc2: *mut *mut pointers::S};       
+	n[6]:  copy       _     => _6  @ bb2[9]:  fn invalid;  _6 = const {alloc2: *mut *mut pointers::S};       
 	n[7]:  addr.store n[6]  => _   @ bb2[10]: fn invalid;  (*_6) = move _5;                                  
-	n[8]:  copy       _     => _19 @ bb3[18]: fn invalid;  _19 = const {alloc2: *mut *mut pointers::S};      
+	n[8]:  copy       _     => _19 @ bb3[17]: fn invalid;  _19 = const {alloc2: *mut *mut pointers::S};      
 	n[9]:  field.0    n[8]  => _18 @ bb3[18]: fn invalid;  _18 = ((*(*_19)).0: i32);                         
 	n[10]: addr.load  n[9]  => _   @ bb3[18]: fn invalid;  _18 = ((*(*_19)).0: i32);                         
-	n[11]: copy       _     => _20 @ bb4[7]:  fn invalid;  _20 = const {alloc2: *mut *mut pointers::S};      
+	n[11]: copy       _     => _20 @ bb4[6]:  fn invalid;  _20 = const {alloc2: *mut *mut pointers::S};      
 	n[12]: addr.store n[11] => _   @ bb4[7]:  fn invalid;  (*_20) = const 0_usize as *mut pointers::S (Misc);
 }
 nodes_that_need_write = [12, 11, 7, 6, 3, 2, 1, 0]
@@ -499,33 +426,8 @@
 nodes_that_need_write = [3, 2, 1, 0]
 
 g {
-<<<<<<< HEAD
-	n[0]: addr.store _ => _ @ bb2[10]: fn invalid; (*_6) = move _5;
-}
-nodes_that_need_write = [0]
-
-g {
-	n[0]: field.0 _ => _18 @ bb3[18]: fn invalid; _18 = ((*(*_19)).0: i32);
-}
-nodes_that_need_write = []
-
-g {
-	n[0]: addr.load _ => _ @ bb3[18]: fn invalid; _18 = ((*(*_19)).0: i32);
-}
-nodes_that_need_write = []
-
-g {
-	n[0]: addr.store _ => _ @ bb4[7]: fn invalid; (*_20) = const 0_usize as *mut pointers::S (Misc);
-}
-nodes_that_need_write = [0]
-
-g {
 	n[0]: &_1  _    => _4 @ bb0[8]: fn testing; _4 = &mut _1;       
 	n[1]: copy n[0] => _3 @ bb0[9]: fn testing; _3 = &raw mut (*_4);
-=======
-	n[0]: &_1  _    => _4 @ bb0[8]:  fn testing; _4 = &mut _1;       
-	n[1]: copy n[0] => _3 @ bb0[10]: fn testing; _3 = &raw mut (*_4);
->>>>>>> 0507dbf8
 }
 nodes_that_need_write = []
 
